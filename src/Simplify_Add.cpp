#include "Simplify_Internal.h"

namespace Halide {
namespace Internal {

Expr Simplify::visit(const Add *op, ExprInfo *bounds) {
    ExprInfo a_bounds, b_bounds;
    Expr a = mutate(op->a, &a_bounds);
    Expr b = mutate(op->b, &b_bounds);

    if (bounds && no_overflow_int(op->type)) {
        bounds->min_defined = a_bounds.min_defined && b_bounds.min_defined;
        bounds->max_defined = a_bounds.max_defined && b_bounds.max_defined;
        if (add_would_overflow(64, a_bounds.min, b_bounds.min)) {
            bounds->min_defined = false;
            bounds->min = 0;
        } else {
            bounds->min = a_bounds.min + b_bounds.min;
        }
        if (add_would_overflow(64, a_bounds.max, b_bounds.max)) {
            bounds->max_defined = false;
            bounds->max = 0;
        } else {
            bounds->max = a_bounds.max + b_bounds.max;
        }

        bounds->alignment = a_bounds.alignment + b_bounds.alignment;
        bounds->trim_bounds_using_alignment();
    }

    if (may_simplify(op->type)) {

        // Order commutative operations by node type
        if (should_commute(a, b)) {
            std::swap(a, b);
            std::swap(a_bounds, b_bounds);
        }

        auto rewrite = IRMatcher::rewriter(IRMatcher::add(a, b), op->type);
        const int lanes = op->type.lanes();

        if ((rewrite(c0 + c1, fold(c0 + c1), "add42")) ||
            (rewrite(IRMatcher::Overflow() + x, a, "add43")) ||
            (rewrite(x + IRMatcher::Overflow(), b, "add44")) ||
            (rewrite(x + 0, x, "add45")) ||
            (rewrite(0 + x, x, "add46"))) {
            return rewrite.result;
        }

        // clang-format off
        if (EVAL_IN_LAMBDA
            ((rewrite(x + x, x * 2, "add52")) ||
             (rewrite(ramp(x, y) + ramp(z, w), ramp(x + z, y + w, lanes), "add53")) ||
             (rewrite(ramp(x, y) + broadcast(z), ramp(x + z, y, lanes), "add54")) ||
             (rewrite(broadcast(x) + broadcast(y), broadcast(x + y, lanes), "add55")) ||
             (rewrite(select(x, y, z) + select(x, w, u), select(x, y + w, z + u), "add56")) ||
             (rewrite(select(x, c0, c1) + c2, select(x, fold(c0 + c2), fold(c1 + c2)), "add57")) ||

             (rewrite(select(x, y, z) + (select(x, u, v) + w), select(x, y + u, z + v) + w, "add63")) ||
             (rewrite(select(x, y, z) + (w + select(x, u, v)), select(x, y + u, z + v) + w, "add64")) ||
             (rewrite(select(x, y, z) + (select(x, u, v) - w), select(x, y + u, z + v) - w, "add66")) ||
             (rewrite(select(x, y, z) + (w - select(x, u, v)), select(x, y - u, z - v) + w, "add68")) ||

             (rewrite((x + c0) + c1, x + fold(c0 + c1), "add70")) ||
             (rewrite((x + c0) + y, (x + y) + c0, "add71")) ||
             (rewrite(x + (y + c0), (x + y) + c0, "add72")) ||
             (rewrite((c0 - x) + c1, fold(c0 + c1) - x, "add73")) ||
             (rewrite((c0 - x) + y, (y - x) + c0, "add74")) ||

             (rewrite((x - y) + y, x, "add76")) ||
             (rewrite(x + (y - x), y, "add77")) ||

             (rewrite(((x - y) + z) + y, x + z, "add79")) ||
             (rewrite((z + (x - y)) + y, z + x, "add80")) ||
             (rewrite(x + ((y - x) + z), y + z, "add81")) ||
             (rewrite(x + (z + (y - x)), z + y, "add82")) ||

             (rewrite(x + (c0 - y), (x - y) + c0, "add84")) ||
             (rewrite((x - y) + (y - z), x - z, "add85")) ||
             (rewrite((x - y) + (z - x), z - y, "add86")) ||

             (rewrite(x*y + z*y, (x + z)*y, "add93")) ||
             (rewrite(x*y + y*z, (x + z)*y, "add94")) ||
             (rewrite(y*x + z*y, y*(x + z), "add95")) ||
             (rewrite(y*x + y*z, y*(x + z), "add96")) ||
             (rewrite(x*c0 + y*c1, (x + y*fold(c1/c0)) * c0, c1 % c0 == 0, "add97")) ||
             (rewrite(x*c0 + y*c1, (x*fold(c0/c1) + y) * c1, c0 % c1 == 0, "add98")) ||
             (no_overflow(op->type) &&
              ((rewrite(x + x*y, x * (y + 1), "add100")) ||
               (rewrite(x + y*x, (y + 1) * x, "add101")) ||
               (rewrite(x*y + x, x * (y + 1), "add102")) ||
               (rewrite(y*x + x, (y + 1) * x, !is_const(x), "add103")) ||
               (rewrite((x + c0)/c1 + c2, (x + fold(c0 + c1*c2))/c1, c1 != 0, "add104")) ||
               (rewrite((x + (y + c0)/c1) + c2, x + (y + fold(c0 + c1*c2))/c1, c1 != 0, "add105")) ||
               (rewrite(((y + c0)/c1 + x) + c2, x + (y + fold(c0 + c1*c2))/c1, c1 != 0, "add106")) ||
               (rewrite((c0 - x)/c1 + c2, (fold(c0 + c1*c2) - x)/c1, c0 != 0 && c1 != 0, "add107")) || // When c0 is zero, this would fight another rule
               (rewrite(x + (x + y)/c0, (fold(c0 + 1)*x + y)/c0, c0 != 0, "add108")) ||
               (rewrite(x + (y + x)/c0, (fold(c0 + 1)*x + y)/c0, c0 != 0, "add109")) ||
               (rewrite(x + (y - x)/c0, (fold(c0 - 1)*x + y)/c0, c0 != 0, "add110")) ||
               (rewrite(x + (x - y)/c0, (fold(c0 + 1)*x - y)/c0, c0 != 0, "add111")) ||
               (rewrite((x - y)/c0 + x, (fold(c0 + 1)*x - y)/c0, c0 != 0, "add112")) ||
               (rewrite((y - x)/c0 + x, (y + fold(c0 - 1)*x)/c0, c0 != 0, "add113")) ||
               (rewrite((x + y)/c0 + x, (fold(c0 + 1)*x + y)/c0, c0 != 0, "add114")) ||
               (rewrite((y + x)/c0 + x, (y + fold(c0 + 1)*x)/c0, c0 != 0, "add115")) ||
               (rewrite(min(x, y - z) + z, min(x + z, y), "add116")) ||
               (rewrite(min(y - z, x) + z, min(y, x + z), "add117")) ||
               (rewrite(min(x, y + c0) + c1, min(x + c1, y), c0 + c1 == 0, "add118")) ||
               (rewrite(min(y + c0, x) + c1, min(y, x + c1), c0 + c1 == 0, "add119")) ||
               (rewrite(z + min(x, y - z), min(z + x, y), "add120")) ||
               (rewrite(z + min(y - z, x), min(y, z + x), "add121")) ||
               (rewrite(z + max(x, y - z), max(z + x, y), "add122")) ||
               (rewrite(z + max(y - z, x), max(y, z + x), "add123")) ||
               (rewrite(max(x, y - z) + z, max(x + z, y), "add124")) ||
               (rewrite(max(y - z, x) + z, max(y, x + z), "add125")) ||
               (rewrite(max(x, y + c0) + c1, max(x + c1, y), c0 + c1 == 0, "add126")) ||
               (rewrite(max(y + c0, x) + c1, max(y, x + c1), c0 + c1 == 0, "add127")) ||
               (rewrite(max(x, y) + min(x, y), x + y, "add128")) ||
               (rewrite(max(x, y) + min(y, x), x + y, "add129")))) ||
             (no_overflow_int(op->type) &&
<<<<<<< HEAD
              ((rewrite((x/c0)*c0 + x%c0, x, c0 != 0, "add131")) ||
               (rewrite((z + x/c0)*c0 + x%c0, z*c0 + x, c0 != 0, "add132")) ||
               (rewrite((x/c0 + z)*c0 + x%c0, x + z*c0, c0 != 0, "add133")) ||
               (rewrite(x%c0 + ((x/c0)*c0 + z), x + z, c0 != 0, "add134")) ||
               (rewrite(x%c0 + ((x/c0)*c0 - z), x - z, c0 != 0, "add135")) ||
               (rewrite(x%c0 + (z + (x/c0)*c0), x + z, c0 != 0, "add136")) ||
               (rewrite((x/c0)*c0 + (x%c0 + z), x + z, c0 != 0, "add137")) ||
               (rewrite((x/c0)*c0 + (x%c0 - z), x - z, c0 != 0, "add138")) ||
               (rewrite((x/c0)*c0 + (z + x%c0), x + z, c0 != 0, "add139")) ||
               (rewrite(x/2 + x%2, (x + 1) / 2, "add140")) ||

               (rewrite(x + ((c0 - x)/c1)*c1, c0 - ((c0 - x) % c1), c1 > 0, "add142")) ||
               (rewrite(x + ((c0 - x)/c1 + y)*c1, y * c1 - ((c0 - x) % c1) + c0, c1 > 0, "add143")) ||
               (rewrite(x + (y + (c0 - x)/c1)*c1, y * c1 - ((c0 - x) % c1) + c0, c1 > 0, "add144")) ||
=======
              (rewrite((x/c0)*c0 + x%c0, x, c0 != 0) ||
               rewrite((z + x/c0)*c0 + x%c0, z*c0 + x, c0 != 0) ||
               rewrite((x/c0 + z)*c0 + x%c0, x + z*c0, c0 != 0) ||
               rewrite(x%c0 + ((x/c0)*c0 + z), x + z, c0 != 0) ||
               rewrite(x%c0 + ((x/c0)*c0 - z), x - z, c0 != 0) ||
               rewrite(x%c0 + (z + (x/c0)*c0), x + z, c0 != 0) ||
               rewrite((x/c0)*c0 + (x%c0 + z), x + z, c0 != 0) ||
               rewrite((x/c0)*c0 + (x%c0 - z), x - z, c0 != 0) ||
               rewrite((x/c0)*c0 + (z + x%c0), x + z, c0 != 0) ||
               rewrite(x/2 + x%2, (x + 1) / 2) ||

               rewrite(x + ((c0 - x)/c1)*c1, c0 - ((c0 - x) % c1), c1 > 0) ||
               rewrite(x + ((c0 - x)/c1 + y)*c1, y * c1 - ((c0 - x) % c1) + c0, c1 > 0) ||
               rewrite(x + (y + (c0 - x)/c1)*c1, y * c1 - ((c0 - x) % c1) + c0, c1 > 0) ||

               // Synthesized:
               rewrite(x + y*-1, x - y) ||
               rewrite(x*-1 + y, y - x) ||

>>>>>>> 69fda075
               false)))) {
            return mutate(std::move(rewrite.result), bounds);
        }
        // clang-format on

        const Shuffle *shuffle_a = a.as<Shuffle>();
        const Shuffle *shuffle_b = b.as<Shuffle>();
        if (shuffle_a && shuffle_b &&
            shuffle_a->is_slice() &&
            shuffle_b->is_slice()) {
            if (a.same_as(op->a) && b.same_as(op->b)) {
                return hoist_slice_vector<Add>(op);
            } else {
                return hoist_slice_vector<Add>(Add::make(a, b));
            }
        }

        if (no_overflow_int(op->type) &&
            use_synthesized_rules &&
            (
#include "Simplify_Add.inc"
                )) {
            return mutate(rewrite.result, bounds);
        }
    }

    if (a.same_as(op->a) && b.same_as(op->b)) {
        return op;
    } else {
        return Add::make(a, b);
    }
}

}  // namespace Internal
}  // namespace Halide<|MERGE_RESOLUTION|>--- conflicted
+++ resolved
@@ -117,7 +117,6 @@
                (rewrite(max(x, y) + min(x, y), x + y, "add128")) ||
                (rewrite(max(x, y) + min(y, x), x + y, "add129")))) ||
              (no_overflow_int(op->type) &&
-<<<<<<< HEAD
               ((rewrite((x/c0)*c0 + x%c0, x, c0 != 0, "add131")) ||
                (rewrite((z + x/c0)*c0 + x%c0, z*c0 + x, c0 != 0, "add132")) ||
                (rewrite((x/c0 + z)*c0 + x%c0, x + z*c0, c0 != 0, "add133")) ||
@@ -132,27 +131,10 @@
                (rewrite(x + ((c0 - x)/c1)*c1, c0 - ((c0 - x) % c1), c1 > 0, "add142")) ||
                (rewrite(x + ((c0 - x)/c1 + y)*c1, y * c1 - ((c0 - x) % c1) + c0, c1 > 0, "add143")) ||
                (rewrite(x + (y + (c0 - x)/c1)*c1, y * c1 - ((c0 - x) % c1) + c0, c1 > 0, "add144")) ||
-=======
-              (rewrite((x/c0)*c0 + x%c0, x, c0 != 0) ||
-               rewrite((z + x/c0)*c0 + x%c0, z*c0 + x, c0 != 0) ||
-               rewrite((x/c0 + z)*c0 + x%c0, x + z*c0, c0 != 0) ||
-               rewrite(x%c0 + ((x/c0)*c0 + z), x + z, c0 != 0) ||
-               rewrite(x%c0 + ((x/c0)*c0 - z), x - z, c0 != 0) ||
-               rewrite(x%c0 + (z + (x/c0)*c0), x + z, c0 != 0) ||
-               rewrite((x/c0)*c0 + (x%c0 + z), x + z, c0 != 0) ||
-               rewrite((x/c0)*c0 + (x%c0 - z), x - z, c0 != 0) ||
-               rewrite((x/c0)*c0 + (z + x%c0), x + z, c0 != 0) ||
-               rewrite(x/2 + x%2, (x + 1) / 2) ||
 
-               rewrite(x + ((c0 - x)/c1)*c1, c0 - ((c0 - x) % c1), c1 > 0) ||
-               rewrite(x + ((c0 - x)/c1 + y)*c1, y * c1 - ((c0 - x) % c1) + c0, c1 > 0) ||
-               rewrite(x + (y + (c0 - x)/c1)*c1, y * c1 - ((c0 - x) % c1) + c0, c1 > 0) ||
+               rewrite(x + y*-1, x - y, "add145") ||
+               rewrite(x*-1 + y, y - x, "add146") ||
 
-               // Synthesized:
-               rewrite(x + y*-1, x - y) ||
-               rewrite(x*-1 + y, y - x) ||
-
->>>>>>> 69fda075
                false)))) {
             return mutate(std::move(rewrite.result), bounds);
         }
