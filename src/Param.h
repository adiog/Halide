#ifndef HALIDE_PARAM_H
#define HALIDE_PARAM_H

#include "IR.h"

/** \file
 *
 * Classes for declaring scalar parameters to halide pipelines
 */

namespace Halide {

/** A struct used to detect if a type is a pointer. If it's not a
 * pointer, then not_a_pointer<T>::type is T.  If it is a pointer,
 * then not_a_pointer<T>::type is some internal hidden type that no
 * overload should trigger on. TODO: with C++11 this can be written
 * more cleanly. */
namespace Internal {
template<typename T> struct not_a_pointer {typedef T type;};
template<typename T> struct not_a_pointer<T *> { struct type {}; };
}

/** A scalar parameter to a halide pipeline. If you're jitting, this
 * should be bound to an actual value of type T using the set method
 * before you realize the function uses this. If you're statically
 * compiling, this param should appear in the argument list. */
template<typename T>
class Param {
    /** A reference-counted handle on the internal parameter object */
    Internal::Parameter param;

    void check_name() const {
        user_assert(param.name() != "__user_context") << "Param<void*>(\"__user_context\") "
            << "is no longer used to control whether Halide functions take explicit "
            << "user_context arguments. Use set_custom_user_context() when jitting, "
            << "or add Target::UserContext to the Target feature set when compiling ahead of time.";
    }

public:
    /** Construct a scalar parameter of type T with a unique
     * auto-generated name */
    Param() :
        param(type_of<T>(), false, 0, Internal::make_entity_name(this, "Halide::Param<?", 'p')) {}

    /** Construct a scalar parameter of type T with the given name. */
    // @{
    explicit Param(const std::string &n) :
        param(type_of<T>(), false, 0, n, /*is_explicit_name*/ true) {
        check_name();
    }
    explicit Param(const char *n) :
        param(type_of<T>(), false, 0, n, /*is_explicit_name*/ true) {
        check_name();
    }
    // @}

    /** Construct a scalar parameter of type T an initial value of
     * 'val'. Only triggers for scalar types. */
    explicit Param(typename Internal::not_a_pointer<T>::type val) :
        param(type_of<T>(), false, 0, Internal::make_entity_name(this, "Halide::Param<?", 'p')) {
        set(val);
    }

    /** Construct a scalar parameter of type T with the given name
     * and an initial value of 'val'. */
    Param(const std::string &n, T val) :
        param(type_of<T>(), false, 0, n, /*is_explicit_name*/ true) {
        check_name();
        set(val);
    }

    /** Construct a scalar parameter of type T with an initial value of 'val'
    * and a given min and max. */
    Param(T val, Expr min, Expr max) :
        param(type_of<T>(), false, 0, Internal::make_entity_name(this, "Halide::Param<?", 'p')) {
        set_range(min, max);
        set(val);
    }

    /** Construct a scalar parameter of type T with the given name
     * and an initial value of 'val' and a given min and max. */
    Param(const std::string &n, T val, Expr min, Expr max) :
        param(type_of<T>(), false, 0, n, /*is_explicit_name*/ true) {
        check_name();
        set_range(min, max);
        set(val);
    }

    /** Get the name of this parameter */
    const std::string &name() const {
        return param.name();
    }

    /** Return true iff the name was explicitly specified in the ctor (vs autogenerated). */
    bool is_explicit_name() const {
        return param.is_explicit_name();
    }

    /** Get the current value of this parameter. Only meaningful when jitting. */
    NO_INLINE T get() const {
        return param.get_scalar<T>();
    }

    /** Set the current value of this parameter. Only meaningful when jitting */
    NO_INLINE void set(T val) {
        param.set_scalar<T>(val);
    }

    /** Get a pointer to the location that stores the current value of
     * this parameter. Only meaningful for jitting. */
    NO_INLINE T *get_address() const {
        return (T *)(param.get_scalar_address());
    }

    /** Get the halide type of T */
    Type type() const {
        return type_of<T>();
    }

    /** Get or set the possible range of this parameter. Use undefined
     * Exprs to mean unbounded. */
    // @{
    void set_range(Expr min, Expr max) {
        set_min_value(min);
        set_max_value(max);
    }

    void set_min_value(Expr min) {
        if (min.type() != type_of<T>()) {
            min = Internal::Cast::make(type_of<T>(), min);
        }
        param.set_min_value(min);
    }

    void set_max_value(Expr max) {
        if (max.type() != type_of<T>()) {
            max = Internal::Cast::make(type_of<T>(), max);
        }
        param.set_max_value(max);
    }

    Expr get_min_value() const {
        return param.get_min_value();
    }

    Expr get_max_value() const {
        return param.get_max_value();
    }
    // @}

    void set_default_value(const T &value) {
        param.set_default(value);
    }

    /** You can use this parameter as an expression in a halide
     * function definition */
    operator Expr() const {
        return Internal::Variable::make(type_of<T>(), name(), param);
    }

    /** Using a param as the argument to an external stage treats it
     * as an Expr */
    operator ExternFuncArgument() const {
        return Expr(*this);
    }

    /** Construct the appropriate argument matching this parameter,
     * for the purpose of generating the right type signature when
     * statically compiling halide pipelines. */
    operator Argument() const {
        return Argument(name(), Argument::InputScalar, type(), 0,
            param.get_scalar_expr(), param.get_min_value(), param.get_max_value());
    }
};

/** Returns an Expr corresponding to the user context passed to
 * the function (if any). It is rare that this function is necessary
 * (e.g. to pass the user context to an extern function written in C). */
inline Expr user_context_value() {
    return Internal::Variable::make(Handle(), "__user_context",
        Internal::Parameter(Handle(), false, 0, "__user_context", true));
}

<<<<<<< HEAD
/** A handle on the output buffer of a pipeline. Used to make static
 * promises about the output size and stride. */
class OutputImageParam {
protected:
    /** A reference-counted handle on the internal parameter object */
    Internal::Parameter param;

    /** Is this an input or an output? OutputImageParam is the base class for both. */
    Argument::Kind kind;

    void add_implicit_args_if_placeholder(std::vector<Expr> &args,
                                          Expr last_arg,
                                          int total_args,
                                          bool *placeholder_seen) const;
public:

    /** Construct a nullptr image parameter handle. */
    OutputImageParam() {}

    /** Construct an OutputImageParam that wraps an Internal Parameter object. */
    EXPORT OutputImageParam(const Internal::Parameter &p, Argument::Kind k);

    /** Get the name of this Param */
    EXPORT const std::string &name() const;

    /** Get the type of the image data this Param refers to */
    EXPORT Type type() const;

    /** Is this parameter handle non-nullptr */
    EXPORT bool defined() const;

    /** Get an expression representing the minimum coordinates of this image
     * parameter in the given dimension. */
    EXPORT Expr min(int x) const;

    /** Get an expression representing the extent of this image
     * parameter in the given dimension */
    EXPORT Expr extent(int x) const;

    /** Get an expression representing the stride of this image in the
     * given dimension */
    EXPORT Expr stride(int x) const;

    /** Get the ailgnment of the host pointer. Use set_host_alignment
     * to change the default value of 1. */
    EXPORT int host_alignment() const;

    /** Set the extent in a given dimension to equal the given
     * expression. Images passed in that fail this check will generate
     * a runtime error. Returns a reference to the ImageParam so that
     * these calls may be chained.
     *
     * This may help the compiler generate better
     * code. E.g:
     \code
     im.set_extent(0, 100);
     \endcode
     * tells the compiler that dimension zero must be of extent 100,
     * which may result in simplification of boundary checks. The
     * value can be an arbitrary expression:
     \code
     im.set_extent(0, im.extent(1));
     \endcode
     * declares that im is a square image (of unknown size), whereas:
     \code
     im.set_extent(0, (im.extent(0)/32)*32);
     \endcode
     * tells the compiler that the extent is a multiple of 32. */
    EXPORT OutputImageParam &set_extent(int dim, Expr extent);

    /** Set the min in a given dimension to equal the given
     * expression. Setting the mins to zero may simplify some
     * addressing math. */
    EXPORT OutputImageParam &set_min(int dim, Expr min);

    /** Set the stride in a given dimension to equal the given
     * value. This is particularly helpful to set when
     * vectorizing. Known strides for the vectorized dimension
     * generate better code. */
    EXPORT OutputImageParam &set_stride(int dim, Expr stride);

    /** Set the alignment of the host pointer. On some architectures
     * an unaligned load/store is significantly more expensive in
     * terms of performance than an aligned load/store. This allows
     * the user to align external buffers favorably so that halide
     * can generate aligned loads/stores as appropriate. The alignment
     * should be a power of 2. */
    EXPORT OutputImageParam &set_host_alignment(int bytes);

    /** Set the min and extent in one call. */
    EXPORT OutputImageParam &set_bounds(int dim, Expr min, Expr extent);

    /** Get the dimensionality of this image parameter */
    EXPORT int dimensions() const;

    /** Get an expression giving the minimum coordinate in dimension 0, which
     * by convention is the coordinate of the left edge of the image */
    EXPORT Expr left() const;

    /** Get an expression giving the maximum coordinate in dimension 0, which
     * by convention is the coordinate of the right edge of the image */
    EXPORT Expr right() const;

    /** Get an expression giving the minimum coordinate in dimension 1, which
     * by convention is the top of the image */
    EXPORT Expr top() const;

    /** Get an expression giving the maximum coordinate in dimension 1, which
     * by convention is the bottom of the image */
    EXPORT Expr bottom() const;

    /** Get an expression giving the extent in dimension 0, which by
     * convention is the width of the image */
    EXPORT Expr width() const;

    /** Get an expression giving the extent in dimension 1, which by
     * convention is the height of the image */
    EXPORT Expr height() const;

    /** Get an expression giving the extent in dimension 2, which by
     * convention is the channel-count of the image */
    EXPORT Expr channels() const;

    /** Get at the internal parameter object representing this ImageParam. */
    EXPORT Internal::Parameter parameter() const;

    /** Construct the appropriate argument matching this parameter,
     * for the purpose of generating the right type signature when
     * statically compiling halide pipelines. */
    EXPORT operator Argument() const;

    /** Using a param as the argument to an external stage treats it
     * as an Expr */
    EXPORT operator ExternFuncArgument() const;
};

/** An Image parameter to a halide pipeline. E.g., the input image. */
class ImageParam : public OutputImageParam {

public:

    /** Construct a nullptr image parameter handle. */
    ImageParam() : OutputImageParam() {}

    /** Construct an image parameter of the given type and
     * dimensionality, with an auto-generated unique name. */
    EXPORT ImageParam(Type t, int d);

    /** Construct an image parameter of the given type and
     * dimensionality, with the given name */
    EXPORT ImageParam(Type t, int d, const std::string &n);

    /** Bind a buffer or image to this ImageParam. Only relevant for jitting */
    EXPORT void set(Buffer b);

    /** Get the buffer bound to this ImageParam. Only relevant for jitting */
    EXPORT Buffer get() const;

    /** Construct an expression which loads from this image
     * parameter. The location is extended with enough implicit
     * variables to match the dimensionality of the image
     * (see \ref Var::implicit)
     */
    // @{
    EXPORT Expr operator()() const;
    EXPORT Expr operator()(Expr x) const;
    EXPORT Expr operator()(Expr x, Expr y) const;
    EXPORT Expr operator()(Expr x, Expr y, Expr z) const;
    EXPORT Expr operator()(Expr x, Expr y, Expr z, Expr w) const;
    EXPORT Expr operator()(std::vector<Expr>) const;
    EXPORT Expr operator()(std::vector<Var>) const;
    // @}

    /** Treating the image parameter as an Expr is equivalent to call
     * it with no arguments. For example, you can say:
     *
     \code
     ImageParam im(UInt(8), 2);
     Func f;
     f = im*2;
     \endcode
     *
     * This will define f as a two-dimensional function with value at
     * position (x, y) equal to twice the value of the image parameter
     * at the same location.
     */
    operator Expr() const {
        return (*this)(_);
    }
};

=======
>>>>>>> f951cd06
}

#endif<|MERGE_RESOLUTION|>--- conflicted
+++ resolved
@@ -181,200 +181,6 @@
         Internal::Parameter(Handle(), false, 0, "__user_context", true));
 }
 
-<<<<<<< HEAD
-/** A handle on the output buffer of a pipeline. Used to make static
- * promises about the output size and stride. */
-class OutputImageParam {
-protected:
-    /** A reference-counted handle on the internal parameter object */
-    Internal::Parameter param;
-
-    /** Is this an input or an output? OutputImageParam is the base class for both. */
-    Argument::Kind kind;
-
-    void add_implicit_args_if_placeholder(std::vector<Expr> &args,
-                                          Expr last_arg,
-                                          int total_args,
-                                          bool *placeholder_seen) const;
-public:
-
-    /** Construct a nullptr image parameter handle. */
-    OutputImageParam() {}
-
-    /** Construct an OutputImageParam that wraps an Internal Parameter object. */
-    EXPORT OutputImageParam(const Internal::Parameter &p, Argument::Kind k);
-
-    /** Get the name of this Param */
-    EXPORT const std::string &name() const;
-
-    /** Get the type of the image data this Param refers to */
-    EXPORT Type type() const;
-
-    /** Is this parameter handle non-nullptr */
-    EXPORT bool defined() const;
-
-    /** Get an expression representing the minimum coordinates of this image
-     * parameter in the given dimension. */
-    EXPORT Expr min(int x) const;
-
-    /** Get an expression representing the extent of this image
-     * parameter in the given dimension */
-    EXPORT Expr extent(int x) const;
-
-    /** Get an expression representing the stride of this image in the
-     * given dimension */
-    EXPORT Expr stride(int x) const;
-
-    /** Get the ailgnment of the host pointer. Use set_host_alignment
-     * to change the default value of 1. */
-    EXPORT int host_alignment() const;
-
-    /** Set the extent in a given dimension to equal the given
-     * expression. Images passed in that fail this check will generate
-     * a runtime error. Returns a reference to the ImageParam so that
-     * these calls may be chained.
-     *
-     * This may help the compiler generate better
-     * code. E.g:
-     \code
-     im.set_extent(0, 100);
-     \endcode
-     * tells the compiler that dimension zero must be of extent 100,
-     * which may result in simplification of boundary checks. The
-     * value can be an arbitrary expression:
-     \code
-     im.set_extent(0, im.extent(1));
-     \endcode
-     * declares that im is a square image (of unknown size), whereas:
-     \code
-     im.set_extent(0, (im.extent(0)/32)*32);
-     \endcode
-     * tells the compiler that the extent is a multiple of 32. */
-    EXPORT OutputImageParam &set_extent(int dim, Expr extent);
-
-    /** Set the min in a given dimension to equal the given
-     * expression. Setting the mins to zero may simplify some
-     * addressing math. */
-    EXPORT OutputImageParam &set_min(int dim, Expr min);
-
-    /** Set the stride in a given dimension to equal the given
-     * value. This is particularly helpful to set when
-     * vectorizing. Known strides for the vectorized dimension
-     * generate better code. */
-    EXPORT OutputImageParam &set_stride(int dim, Expr stride);
-
-    /** Set the alignment of the host pointer. On some architectures
-     * an unaligned load/store is significantly more expensive in
-     * terms of performance than an aligned load/store. This allows
-     * the user to align external buffers favorably so that halide
-     * can generate aligned loads/stores as appropriate. The alignment
-     * should be a power of 2. */
-    EXPORT OutputImageParam &set_host_alignment(int bytes);
-
-    /** Set the min and extent in one call. */
-    EXPORT OutputImageParam &set_bounds(int dim, Expr min, Expr extent);
-
-    /** Get the dimensionality of this image parameter */
-    EXPORT int dimensions() const;
-
-    /** Get an expression giving the minimum coordinate in dimension 0, which
-     * by convention is the coordinate of the left edge of the image */
-    EXPORT Expr left() const;
-
-    /** Get an expression giving the maximum coordinate in dimension 0, which
-     * by convention is the coordinate of the right edge of the image */
-    EXPORT Expr right() const;
-
-    /** Get an expression giving the minimum coordinate in dimension 1, which
-     * by convention is the top of the image */
-    EXPORT Expr top() const;
-
-    /** Get an expression giving the maximum coordinate in dimension 1, which
-     * by convention is the bottom of the image */
-    EXPORT Expr bottom() const;
-
-    /** Get an expression giving the extent in dimension 0, which by
-     * convention is the width of the image */
-    EXPORT Expr width() const;
-
-    /** Get an expression giving the extent in dimension 1, which by
-     * convention is the height of the image */
-    EXPORT Expr height() const;
-
-    /** Get an expression giving the extent in dimension 2, which by
-     * convention is the channel-count of the image */
-    EXPORT Expr channels() const;
-
-    /** Get at the internal parameter object representing this ImageParam. */
-    EXPORT Internal::Parameter parameter() const;
-
-    /** Construct the appropriate argument matching this parameter,
-     * for the purpose of generating the right type signature when
-     * statically compiling halide pipelines. */
-    EXPORT operator Argument() const;
-
-    /** Using a param as the argument to an external stage treats it
-     * as an Expr */
-    EXPORT operator ExternFuncArgument() const;
-};
-
-/** An Image parameter to a halide pipeline. E.g., the input image. */
-class ImageParam : public OutputImageParam {
-
-public:
-
-    /** Construct a nullptr image parameter handle. */
-    ImageParam() : OutputImageParam() {}
-
-    /** Construct an image parameter of the given type and
-     * dimensionality, with an auto-generated unique name. */
-    EXPORT ImageParam(Type t, int d);
-
-    /** Construct an image parameter of the given type and
-     * dimensionality, with the given name */
-    EXPORT ImageParam(Type t, int d, const std::string &n);
-
-    /** Bind a buffer or image to this ImageParam. Only relevant for jitting */
-    EXPORT void set(Buffer b);
-
-    /** Get the buffer bound to this ImageParam. Only relevant for jitting */
-    EXPORT Buffer get() const;
-
-    /** Construct an expression which loads from this image
-     * parameter. The location is extended with enough implicit
-     * variables to match the dimensionality of the image
-     * (see \ref Var::implicit)
-     */
-    // @{
-    EXPORT Expr operator()() const;
-    EXPORT Expr operator()(Expr x) const;
-    EXPORT Expr operator()(Expr x, Expr y) const;
-    EXPORT Expr operator()(Expr x, Expr y, Expr z) const;
-    EXPORT Expr operator()(Expr x, Expr y, Expr z, Expr w) const;
-    EXPORT Expr operator()(std::vector<Expr>) const;
-    EXPORT Expr operator()(std::vector<Var>) const;
-    // @}
-
-    /** Treating the image parameter as an Expr is equivalent to call
-     * it with no arguments. For example, you can say:
-     *
-     \code
-     ImageParam im(UInt(8), 2);
-     Func f;
-     f = im*2;
-     \endcode
-     *
-     * This will define f as a two-dimensional function with value at
-     * position (x, y) equal to twice the value of the image parameter
-     * at the same location.
-     */
-    operator Expr() const {
-        return (*this)(_);
-    }
-};
-
-=======
->>>>>>> f951cd06
 }
 
 #endif