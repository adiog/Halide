#include "LICM.h"
#include "ExprUsesVar.h"
#include "IREquality.h"
#include "IRMutator.h"
#include "IROperator.h"
#include "Scope.h"

namespace Halide {
namespace Internal {

using std::string;
using std::map;

// Is it safe to lift an Expr out of a loop (and potentially across a device boundary)
class CanLift : public IRVisitor {
    using IRVisitor::visit;

    void visit(const Call *op) {
        if (!op->is_pure()) {
            result = false;
        } else {
            IRVisitor::visit(op);
        }
    }

    void visit(const Load *op) {
        result = false;
    }

    void visit(const Variable *op) {
        if (varying.contains(op->name)) {
            result = false;
        }
    }

    const Scope<int> &varying;

public:
    bool result {true};

    CanLift(const Scope<int> &v) : varying(v) {}
};

// Lift pure loop invariants to the top level. Applied independently
// to each loop.
class LiftLoopInvariants : public IRMutator2 {
    using IRMutator2::visit;

    Scope<int> varying;

    bool can_lift(const Expr &e) {
        CanLift check(varying);
        e.accept(&check);
        return check.result;
    }

    bool should_lift(const Expr &e) {
        if (!can_lift(e)) return false;
        if (e.as<Variable>()) return false;
        if (e.as<Broadcast>()) return false;
        if (is_const(e)) return false;
        // bool vectors are buggy enough in LLVM that lifting them is a bad idea.
        // (We just skip all vectors on the principle that we don't want them
        // on the stack anyway.)
        if (e.type().is_vector()) return false;
        return true;
    }

<<<<<<< HEAD
    Expr visit(const Let *op) override {
        varying.push(op->name, 0);
        Expr expr = IRMutator2::visit(op);
        varying.pop(op->name);
        return expr;
    }

    Stmt visit(const LetStmt *op) override {
        varying.push(op->name, 0);
        Stmt stmt = IRMutator2::visit(op);
        varying.pop(op->name);
        return stmt;
    }

    Stmt visit(const For *op) override {
        varying.push(op->name, 0);
        Stmt stmt = IRMutator2::visit(op);
        varying.pop(op->name);
        return stmt;
=======
    void visit(const Let *op) {
        ScopedBinding<int> p(varying, op->name, 0);
        IRMutator::visit(op);
    }

    void visit(const LetStmt *op) {
        ScopedBinding<int> p(varying, op->name, 0);
        IRMutator::visit(op);
    }

    void visit(const For *op) {
        ScopedBinding<int> p(varying, op->name, 0);
        IRMutator::visit(op);
>>>>>>> deb8e440
    }

public:

    using IRMutator2::mutate;

    Expr mutate(const Expr &e) override {
        if (should_lift(e)) {
            auto it = lifted.find(e);
            if (it == lifted.end()) {
                string name = unique_name('t');
                lifted[e] = name;
                return Variable::make(e.type(), name);
            } else {
                return Variable::make(e.type(), it->second);
            }
        } else {
            return IRMutator2::mutate(e);
        }
    }

    map<Expr, string, IRDeepCompare> lifted;
};

class LICM : public IRMutator2 {
    using IRMutator2::visit;

    bool in_gpu_loop {false};

    Stmt visit(const For *op) override {
        Stmt stmt;

        bool old_in_gpu_loop = in_gpu_loop;
        in_gpu_loop =
            (op->for_type == ForType::GPUBlock ||
             op->for_type == ForType::GPUThread);

        if (old_in_gpu_loop && in_gpu_loop) {
            // Don't lift lets to in-between gpu blocks/threads
            stmt = IRMutator2::visit(op);
        } else if (op->device_api == DeviceAPI::GLSL ||
                   op->device_api == DeviceAPI::OpenGLCompute) {
            // Don't lift anything out of OpenGL loops
            stmt = IRMutator2::visit(op);
        } else {

            // Lift invariants
            LiftLoopInvariants lifter;
            Stmt new_stmt = lifter.mutate(op);

            // Recurse
            const For *loop = new_stmt.as<For>();
            internal_assert(loop);

            new_stmt = For::make(loop->name, loop->min, loop->extent,
                                 loop->for_type, loop->device_api, mutate(loop->body));

            // Wrap lets for the lifted invariants
            for (const auto &p : lifter.lifted) {
                new_stmt = LetStmt::make(p.second, p.first, new_stmt);
            }

            stmt = new_stmt;
        }

        in_gpu_loop = old_in_gpu_loop;
        return stmt;
    }
};

// Turn for loops of size one into let statements
Stmt loop_invariant_code_motion(Stmt s) {
    return LICM().mutate(s);
}

}
}<|MERGE_RESOLUTION|>--- conflicted
+++ resolved
@@ -66,41 +66,19 @@
         return true;
     }
 
-<<<<<<< HEAD
     Expr visit(const Let *op) override {
-        varying.push(op->name, 0);
-        Expr expr = IRMutator2::visit(op);
-        varying.pop(op->name);
-        return expr;
+        ScopedBinding<int> p(varying, op->name, 0);
+        return IRMutator2::visit(op);
     }
 
     Stmt visit(const LetStmt *op) override {
-        varying.push(op->name, 0);
-        Stmt stmt = IRMutator2::visit(op);
-        varying.pop(op->name);
-        return stmt;
+        ScopedBinding<int> p(varying, op->name, 0);
+        return IRMutator2::visit(op);
     }
 
     Stmt visit(const For *op) override {
-        varying.push(op->name, 0);
-        Stmt stmt = IRMutator2::visit(op);
-        varying.pop(op->name);
-        return stmt;
-=======
-    void visit(const Let *op) {
         ScopedBinding<int> p(varying, op->name, 0);
-        IRMutator::visit(op);
-    }
-
-    void visit(const LetStmt *op) {
-        ScopedBinding<int> p(varying, op->name, 0);
-        IRMutator::visit(op);
-    }
-
-    void visit(const For *op) {
-        ScopedBinding<int> p(varying, op->name, 0);
-        IRMutator::visit(op);
->>>>>>> deb8e440
+        return IRMutator2::visit(op);
     }
 
 public:
