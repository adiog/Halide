--- conflicted
+++ resolved
@@ -2272,22 +2272,13 @@
 }
 
 void Func::set_error_handler(void (*handler)(void *, const char *)) {
-<<<<<<< HEAD
-      debug(0) << "Setting Error handler\n";
-=======
->>>>>>> 51fc3bd0
     jit_handlers.custom_error = handler;
 }
 
 void Func::set_custom_allocator(void *(*cust_malloc)(void *, size_t),
                                 void (*cust_free)(void *, void *)) {
-<<<<<<< HEAD
-    jit_handlers.custom_allocator.custom_malloc = cust_malloc;
-    jit_handlers.custom_allocator.custom_free = cust_free;
-=======
     jit_handlers.custom_malloc = cust_malloc;
     jit_handlers.custom_free = cust_free;
->>>>>>> 51fc3bd0
 }
 
 void Func::set_custom_do_par_for(int (*cust_do_par_for)(void *, int (*)(void *, int, uint8_t *), int, int, uint8_t *)) {
