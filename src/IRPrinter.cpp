--- conflicted
+++ resolved
@@ -169,62 +169,101 @@
 
 namespace Internal {
 
-<<<<<<< HEAD
 std::ostream &operator<<(std::ostream &s, const IRNodeType &t) {
-    switch(t) {
-    case IRNodeType::IntImm: return (s << "IntImm");
-    case IRNodeType::UIntImm: return (s << "UIntImm");
-    case IRNodeType::FloatImm: return (s << "FloatImm");
-    case IRNodeType::StringImm: return (s << "StringImm");
-    case IRNodeType::Broadcast: return (s << "Broadcast");
-    case IRNodeType::Cast: return (s << "Cast");
-    case IRNodeType::Variable: return (s << "Variable");
-    case IRNodeType::Add: return (s << "Add");
-    case IRNodeType::Sub: return (s << "Sub");
-    case IRNodeType::Mod: return (s << "Mod");
-    case IRNodeType::Mul: return (s << "Mul");
-    case IRNodeType::Div: return (s << "Div");
-    case IRNodeType::Min: return (s << "Min");
-    case IRNodeType::Max: return (s << "Max");
-    case IRNodeType::EQ: return (s << "EQ");
-    case IRNodeType::NE: return (s << "NE");
-    case IRNodeType::LT: return (s << "LT");
-    case IRNodeType::LE: return (s << "LE");
-    case IRNodeType::GT: return (s << "GT");
-    case IRNodeType::GE: return (s << "GE");
-    case IRNodeType::And: return (s << "And");
-    case IRNodeType::Or: return (s << "Or");
-    case IRNodeType::Not: return (s << "Not");
-    case IRNodeType::Select: return (s << "Select");
-    case IRNodeType::Load: return (s << "Load");
-    case IRNodeType::Ramp: return (s << "Ramp");
-    case IRNodeType::Call: return (s << "Call");
-    case IRNodeType::Let: return (s << "Let");
-    case IRNodeType::Shuffle: return (s << "Shuffle");
-    case IRNodeType::LetStmt: return (s << "LetStmt");
-    case IRNodeType::AssertStmt: return (s << "AssertStmt");
-    case IRNodeType::ProducerConsumer: return (s << "ProducerConsumer");
-    case IRNodeType::For: return (s << "For");
-    case IRNodeType::Acquire: return (s << "Acquire");
-    case IRNodeType::Store: return (s << "Store");
-    case IRNodeType::Provide: return (s << "Provide");
-    case IRNodeType::Allocate: return (s << "Allocate");
-    case IRNodeType::Free: return (s << "Free");
-    case IRNodeType::Realize: return (s << "Realize");
-    case IRNodeType::Block: return (s << "Block");
-    case IRNodeType::Fork: return (s << "Fork");
-    case IRNodeType::IfThenElse: return (s << "IfThenElse");
-    case IRNodeType::Evaluate: return (s << "Evaluate");
-    case IRNodeType::Prefetch: return (s << "Prefetch");
-    default: return s;
-    }
-}
-
-IRPrinter::~IRPrinter() {
-}
-
-=======
->>>>>>> f1a062cf
+    switch (t) {
+    case IRNodeType::IntImm:
+        return (s << "IntImm");
+    case IRNodeType::UIntImm:
+        return (s << "UIntImm");
+    case IRNodeType::FloatImm:
+        return (s << "FloatImm");
+    case IRNodeType::StringImm:
+        return (s << "StringImm");
+    case IRNodeType::Broadcast:
+        return (s << "Broadcast");
+    case IRNodeType::Cast:
+        return (s << "Cast");
+    case IRNodeType::Variable:
+        return (s << "Variable");
+    case IRNodeType::Add:
+        return (s << "Add");
+    case IRNodeType::Sub:
+        return (s << "Sub");
+    case IRNodeType::Mod:
+        return (s << "Mod");
+    case IRNodeType::Mul:
+        return (s << "Mul");
+    case IRNodeType::Div:
+        return (s << "Div");
+    case IRNodeType::Min:
+        return (s << "Min");
+    case IRNodeType::Max:
+        return (s << "Max");
+    case IRNodeType::EQ:
+        return (s << "EQ");
+    case IRNodeType::NE:
+        return (s << "NE");
+    case IRNodeType::LT:
+        return (s << "LT");
+    case IRNodeType::LE:
+        return (s << "LE");
+    case IRNodeType::GT:
+        return (s << "GT");
+    case IRNodeType::GE:
+        return (s << "GE");
+    case IRNodeType::And:
+        return (s << "And");
+    case IRNodeType::Or:
+        return (s << "Or");
+    case IRNodeType::Not:
+        return (s << "Not");
+    case IRNodeType::Select:
+        return (s << "Select");
+    case IRNodeType::Load:
+        return (s << "Load");
+    case IRNodeType::Ramp:
+        return (s << "Ramp");
+    case IRNodeType::Call:
+        return (s << "Call");
+    case IRNodeType::Let:
+        return (s << "Let");
+    case IRNodeType::Shuffle:
+        return (s << "Shuffle");
+    case IRNodeType::LetStmt:
+        return (s << "LetStmt");
+    case IRNodeType::AssertStmt:
+        return (s << "AssertStmt");
+    case IRNodeType::ProducerConsumer:
+        return (s << "ProducerConsumer");
+    case IRNodeType::For:
+        return (s << "For");
+    case IRNodeType::Acquire:
+        return (s << "Acquire");
+    case IRNodeType::Store:
+        return (s << "Store");
+    case IRNodeType::Provide:
+        return (s << "Provide");
+    case IRNodeType::Allocate:
+        return (s << "Allocate");
+    case IRNodeType::Free:
+        return (s << "Free");
+    case IRNodeType::Realize:
+        return (s << "Realize");
+    case IRNodeType::Block:
+        return (s << "Block");
+    case IRNodeType::Fork:
+        return (s << "Fork");
+    case IRNodeType::IfThenElse:
+        return (s << "IfThenElse");
+    case IRNodeType::Evaluate:
+        return (s << "Evaluate");
+    case IRNodeType::Prefetch:
+        return (s << "Prefetch");
+    default:
+        return s;
+    }
+}
+
 void IRPrinter::test() {
     Type i32 = Int(32);
     Type f32 = Float(32);
