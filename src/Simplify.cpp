--- conflicted
+++ resolved
@@ -3623,11 +3623,11 @@
                                        new_block);
             }
 
-<<<<<<< HEAD
             stmt = LetStmt::make(let_first->name, let_first->value, new_block);
         } else if (if_first &&
                    if_rest &&
                    equal(if_first->condition, if_rest->condition)) {
+            // Two ifs with matching conditions
             Stmt then_case = mutate(Block::make(if_first->then_case, if_rest->then_case));
             Stmt else_case;
             if (if_first->else_case.defined() && if_rest->else_case.defined()) {
@@ -3635,41 +3635,20 @@
             } else if (if_first->else_case.defined()) {
                 // We already simplified the body of the ifs.
                 else_case = if_first->else_case;
-=======
-                stmt = LetStmt::make(let_first->name, let_first->value, new_block);
-            } else if (if_first &&
-                       if_rest &&
-                       equal(if_first->condition, if_rest->condition)) {
-                // Two ifs with matching conditions
-                Stmt then_case = mutate(Block::make(if_first->then_case, if_rest->then_case));
-                Stmt else_case;
-                if (if_first->else_case.defined() && if_rest->else_case.defined()) {
-                    else_case = mutate(Block::make(if_first->else_case, if_rest->else_case));
-                } else if (if_first->else_case.defined()) {
-                    // We already simplified the body of the ifs.
-                    else_case = if_first->else_case;
-                } else {
-                    else_case = if_rest->else_case;
-                }
-                stmt = IfThenElse::make(if_first->condition, then_case, else_case);
-            } else if (if_first &&
-                       if_rest &&
-                       !if_rest->else_case.defined() &&
-                       is_one(simplify((if_first->condition && if_rest->condition) == if_rest->condition))) {
-                // Two ifs where the second condition is tighter than
-                // the first condition.  The second if can be nested
-                // inside the first one, because if it's true the
-                // first one must also be true.
-                Stmt then_case = mutate(Block::make(if_first->then_case, if_rest));
-                Stmt else_case = mutate(if_first->else_case);
-                stmt = IfThenElse::make(if_first->condition, then_case, else_case);
-            } else if (op->first.same_as(first) &&
-                       op->rest.same_as(rest)) {
-                stmt = op;
->>>>>>> 348e5ec7
             } else {
                 else_case = if_rest->else_case;
             }
+            stmt = IfThenElse::make(if_first->condition, then_case, else_case);
+        } else if (if_first &&
+                   if_rest &&
+                   !if_rest->else_case.defined() &&
+                   is_one(simplify((if_first->condition && if_rest->condition) == if_rest->condition))) {
+            // Two ifs where the second condition is tighter than
+            // the first condition.  The second if can be nested
+            // inside the first one, because if it's true the
+            // first one must also be true.
+            Stmt then_case = mutate(Block::make(if_first->then_case, if_rest));
+            Stmt else_case = mutate(if_first->else_case);
             stmt = IfThenElse::make(if_first->condition, then_case, else_case);
         } else if (op->first.same_as(first) &&
                    op->rest.same_as(rest)) {
