--- conflicted
+++ resolved
@@ -51,14 +51,9 @@
             rewrite(x % IRMatcher::Indeterminate(), b) ||
             rewrite(IRMatcher::Overflow() % x, a) ||
             rewrite(x % IRMatcher::Overflow(), b) ||
-<<<<<<< HEAD
-            rewrite(0 % x, 0) ||
-            rewrite(x % x, 0) ||
-=======
             (modulus_non_zero &&
              (rewrite(0 % x, 0) ||
               rewrite(x % x, 0))) ||
->>>>>>> 9bbcb6b4
             (!op->type.is_float() &&
              (rewrite(x % 0, IRMatcher::Indeterminate()) ||
               rewrite(x % 1, 0)))) {
