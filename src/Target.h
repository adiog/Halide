--- conflicted
+++ resolved
@@ -42,15 +42,11 @@
                    SPIR64 = 256,  /// Enable the OpenCL SPIR runtime in 64-bit mode
                    NoAsserts = 512, /// Disable all runtime checks, for slightly tighter code.
                    NoBoundsQuery = 1024, /// Disable the bounds querying functionality.
-<<<<<<< HEAD
 		   ARMv7s = 2048,  /// Generate code for ARMv7s. Only relevant for 32-bit ARM.
 		   AArch64Backend = 4096, /// Use AArch64 LLVM target rather than ARM64. Only relevant for 64-bit ARM.
-                   OpenGL = 8192         /// Enable the OpenGL runtime
-=======
-                   ARMv7s = 2048,  /// Generate code for ARMv7s. Only relevant for 32-bit ARM.
-                   AArch64Backend = 4096, /// Use AArch64 LLVM target rather than ARM64. Only relevant for 64-bit ARM.
-                   CLDoubles = 8192, /// Enable double support on OpenCL targets
->>>>>>> 64d4b250
+                   OpenGL = 8192,         /// Enable the OpenGL runtime
+                   CLDoubles = 16384 /// Enable double support on OpenCL targets
+
     };
 
     /** A bitmask that stores the active features. */
