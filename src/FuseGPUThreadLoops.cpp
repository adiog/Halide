--- conflicted
+++ resolved
@@ -322,7 +322,6 @@
 
             // Expand the inner allocations using the loop bounds.
             for (SharedAllocation &s : allocations) {
-<<<<<<< HEAD
                 if (expr_uses_var(s.size, op->name) && !s.size_computed_on_host) {
                     s.size = simplify(common_subexpression_elimination(s.size));
                     // It's worth working extra hard to remove any
@@ -346,15 +345,11 @@
                             host_side_preamble = update_size;
                         }
                     } else {
-                        s.size = bounds_of_expr_in_scope(s.size, scope).max;
+                        auto interval_bounds = bounds_of_expr_in_scope(s.size, scope);
+                        user_assert(interval_bounds.has_upper_bound())
+                            << "Couldn't infer bounds for " << s.name << " shared memory allocation\n";
+                        s.size = interval_bounds.max;
                     }
-=======
-                if (expr_uses_var(s.size, op->name)) {
-                    auto interval_bounds = bounds_of_expr_in_scope(s.size, scope);
-                    user_assert(interval_bounds.has_upper_bound())
-                        << "Couldn't infer bounds for " << s.name << " shared memory allocation\n";
-                    s.size = interval_bounds.max;
->>>>>>> 18304a75
                 }
             }
 
