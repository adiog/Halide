--- conflicted
+++ resolved
@@ -102,12 +102,7 @@
         (rewrite(min(x, 0) == 0, 0 <= x, "eq92")) ||
 
         false) {
-<<<<<<< HEAD
-
-        return mutate(std::move(rewrite.result), bounds);
-=======
         return mutate(rewrite.result, bounds);
->>>>>>> ff78629e
     }
 
     if ((rewrite(c0 == 0, fold(c0 == 0), "eq99")) ||
