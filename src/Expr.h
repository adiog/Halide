#ifndef HALIDE_EXPR_H
#define HALIDE_EXPR_H

/** \file
 * Base classes for Halide expressions (\ref Halide::Expr) and statements (\ref Halide::Internal::Stmt)
 */

#include <string>
#include <vector>

#include "Debug.h"
#include "Error.h"
#include "Float16.h"
#include "IntrusivePtr.h"
#include "Type.h"
#include "Util.h"

namespace Halide {
namespace Internal {

class IRMutator2;
class IRVisitor;

/** All our IR node types get unique IDs for the purposes of RTTI */
enum class IRNodeType {
    // Exprs, in order of strength
    IntImm,
    UIntImm,
    FloatImm,
    StringImm,
    Broadcast,
    Cast,
    Variable,
    Add,
    Sub,
    Mod,
    Mul,
    Div,
    Min,
    Max,
    EQ,
    NE,
    LT,
    LE,
    GT,
    GE,
    And,
    Or,
    Not,
    Select,
    Load,
    Ramp,
    Call,
    Let,
    Shuffle,
    // Stmts
    LetStmt,
    AssertStmt,
    ProducerConsumer,
    For,
    Acquire,
    Store,
    Provide,
    Allocate,
    Free,
    Realize,
    Block,
    Fork,
    IfThenElse,
    Evaluate,
    Prefetch,
};

/** The abstract base classes for a node in the Halide IR. */
struct IRNode {

    /** We use the visitor pattern to traverse IR nodes throughout the
     * compiler, so we have a virtual accept method which accepts
     * visitors.
     */
    virtual void accept(IRVisitor *v) const = 0;
    IRNode(IRNodeType t) : node_type(t) {}
    virtual ~IRNode() {}

    /** These classes are all managed with intrusive reference
     * counting, so we also track a reference count. It's mutable
     * so that we can do reference counting even through const
     * references to IR nodes.
     */
    mutable RefCount ref_count;

    /** Each IR node subclass has a unique identifier. We can compare
     * these values to do runtime type identification. We don't
     * compile with rtti because that injects run-time type
     * identification stuff everywhere (and often breaks when linking
     * external libraries compiled without it), and we only want it
     * for IR nodes. One might want to put this value in the vtable,
     * but that adds another level of indirection, and for Exprs we
     * have 32 free bits in between the ref count and the Type
     * anyway, so this doesn't increase the memory footprint of an IR node.
     */
    IRNodeType node_type;
};

template<>
inline RefCount &ref_count<IRNode>(const IRNode *t) {return t->ref_count;}

template<>
inline void destroy<IRNode>(const IRNode *t) {delete t;}

/** IR nodes are split into expressions and statements. These are
   similar to expressions and statements in C - expressions
   represent some value and have some type (e.g. x + 3), and
   statements are side-effecting pieces of code that do not
   represent a value (e.g. assert(x > 3)) */

/** A base class for statement nodes. They have no properties or
   methods beyond base IR nodes for now. */
struct BaseStmtNode : public IRNode {
    BaseStmtNode(IRNodeType t) : IRNode(t) {}
    virtual Stmt mutate_stmt(IRMutator2 *v) const = 0;
};

/** A base class for expression nodes. They all contain their types
 * (e.g. Int(32), Float(32)) */
struct BaseExprNode : public IRNode {
    BaseExprNode(IRNodeType t) : IRNode(t) {}
    virtual Expr mutate_expr(IRMutator2 *v) const = 0;
    Type type;
};

/** We use the "curiously recurring template pattern" to avoid
   duplicated code in the IR Nodes. These classes live between the
   abstract base classes and the actual IR Nodes in the
   inheritance hierarchy. It provides an implementation of the
   accept function necessary for the visitor pattern to work, and
   a concrete instantiation of a unique IRNodeType per class. */
template<typename T>
struct ExprNode : public BaseExprNode {
    void accept(IRVisitor *v) const;
    Expr mutate_expr(IRMutator2 *v) const;
    ExprNode() : BaseExprNode(T::_node_type) {}
    virtual ~ExprNode() {}
};

template<typename T>
struct StmtNode : public BaseStmtNode {
    void accept(IRVisitor *v) const;
    Stmt mutate_stmt(IRMutator2 *v) const;
    StmtNode() : BaseStmtNode(T::_node_type) {}
    virtual ~StmtNode() {}
};

/** IR nodes are passed around opaque handles to them. This is a
   base class for those handles. It manages the reference count,
   and dispatches visitors. */
struct IRHandle : public IntrusivePtr<const IRNode> {
    HALIDE_ALWAYS_INLINE
    IRHandle() : IntrusivePtr<const IRNode>() {}

    HALIDE_ALWAYS_INLINE
    IRHandle(const IRNode *p) : IntrusivePtr<const IRNode>(p) {}

    /** Dispatch to the correct visitor method for this node. E.g. if
     * this node is actually an Add node, then this will call
     * IRVisitor::visit(const Add *) */
    void accept(IRVisitor *v) const {
        ptr->accept(v);
    }

    /** Downcast this ir node to its actual type (e.g. Add, or
     * Select). This returns nullptr if the node is not of the requested
     * type. Example usage:
     *
     * if (const Add *add = node->as<Add>()) {
     *   // This is an add node
     * }
     */
    template<typename T> const T *as() const {
        if (ptr && ptr->node_type == T::_node_type) {
            return (const T *)ptr;
        }
        return nullptr;
    }

    IRNodeType node_type() const {
        return ptr->node_type;
    }
};


/** Integer constants */
struct IntImm : public ExprNode<IntImm> {
    int64_t value;

    static const IntImm *make(Type t, int64_t value) {
        internal_assert(t.is_int() && t.is_scalar())
            << "IntImm must be a scalar Int\n";
        internal_assert(t.bits() == 8 || t.bits() == 16 || t.bits() == 32 || t.bits() == 64)
            << "IntImm must be 8, 16, 32, or 64-bit\n";

        // Normalize the value by dropping the high bits.
        // Since left-shift of negative value is UB in C++, cast to uint64 first;
        // it's unlikely any compilers we care about will misbehave, but UBSan will complain.
        value = (int64_t) (((uint64_t) value) << (64 - t.bits()));

        // Then sign-extending to get them back
        value >>= (64 - t.bits());

        IntImm *node = new IntImm;
        node->type = t;
        node->value = value;
        return node;
    }

    static const IRNodeType _node_type = IRNodeType::IntImm;
};

/** Unsigned integer constants */
struct UIntImm : public ExprNode<UIntImm> {
    uint64_t value;

    static const UIntImm *make(Type t, uint64_t value) {
        internal_assert(t.is_uint() && t.is_scalar())
            << "UIntImm must be a scalar UInt\n";
        internal_assert(t.bits() == 1 || t.bits() == 8 || t.bits() == 16 || t.bits() == 32 || t.bits() == 64)
            << "UIntImm must be 1, 8, 16, 32, or 64-bit\n";

        // Normalize the value by dropping the high bits
        value <<= (64 - t.bits());
        value >>= (64 - t.bits());

        UIntImm *node = new UIntImm;
        node->type = t;
        node->value = value;
        return node;
    }

    static const IRNodeType _node_type = IRNodeType::UIntImm;
};

/** Floating point constants */
struct FloatImm : public ExprNode<FloatImm> {
    double value;

    static const FloatImm *make(Type t, double value) {
        internal_assert(t.is_float() && t.is_scalar())
            << "FloatImm must be a scalar Float\n";
        FloatImm *node = new FloatImm;
        node->type = t;
        switch (t.bits()) {
        case 16:
            node->value = (double)((float16_t)value);
            break;
        case 32:
            node->value = (float)value;
            break;
        case 64:
            node->value = value;
            break;
        default:
            internal_error << "FloatImm must be 16, 32, or 64-bit\n";
        }

        return node;
    }

    static const IRNodeType _node_type = IRNodeType::FloatImm;
};

/** String constants */
struct StringImm : public ExprNode<StringImm> {
    std::string value;

    static const StringImm *make(const std::string &val) {
        StringImm *node = new StringImm;
        node->type = type_of<const char *>();
        node->value = val;
        return node;
    }

    static const IRNodeType _node_type = IRNodeType::StringImm;
};

}  // namespace Internal

/** A fragment of Halide syntax. It's implemented as reference-counted
 * handle to a concrete expression node, but it's immutable, so you
 * can treat it as a value type. */
struct Expr : public Internal::IRHandle {
    /** Make an undefined expression */
    HALIDE_ALWAYS_INLINE
    Expr() : Internal::IRHandle() {}

    /** Make an expression from a concrete expression node pointer (e.g. Add) */
    HALIDE_ALWAYS_INLINE
    Expr(const Internal::BaseExprNode *n) : IRHandle(n) {}

    /** Make an expression representing numeric constants of various types. */
    // @{
    explicit Expr(int8_t x)    : IRHandle(Internal::IntImm::make(Int(8), x)) {}
    explicit Expr(int16_t x)   : IRHandle(Internal::IntImm::make(Int(16), x)) {}
             Expr(int32_t x)   : IRHandle(Internal::IntImm::make(Int(32), x)) {}
    explicit Expr(int64_t x)   : IRHandle(Internal::IntImm::make(Int(64), x)) {}
    explicit Expr(uint8_t x)   : IRHandle(Internal::UIntImm::make(UInt(8), x)) {}
    explicit Expr(uint16_t x)  : IRHandle(Internal::UIntImm::make(UInt(16), x)) {}
    explicit Expr(uint32_t x)  : IRHandle(Internal::UIntImm::make(UInt(32), x)) {}
    explicit Expr(uint64_t x)  : IRHandle(Internal::UIntImm::make(UInt(64), x)) {}
             Expr(float16_t x) : IRHandle(Internal::FloatImm::make(Float(16), (double)x)) {}
             Expr(float x)     : IRHandle(Internal::FloatImm::make(Float(32), x)) {}
    explicit Expr(double x)    : IRHandle(Internal::FloatImm::make(Float(64), x)) {}
    // @}

    /** Make an expression representing a const string (i.e. a StringImm) */
    Expr(const std::string &s) : IRHandle(Internal::StringImm::make(s)) {}

    /** Override get() to return a BaseExprNode * instead of an IRNode * */
    HALIDE_ALWAYS_INLINE
    const Internal::BaseExprNode *get() const {
        return (const Internal::BaseExprNode *)ptr;
    }

    /** Get the type of this expression node */
    HALIDE_ALWAYS_INLINE
    Type type() const {
        return get()->type;
    }
};

/** This lets you use an Expr as a key in a map of the form
 * map<Expr, Foo, ExprCompare> */
struct ExprCompare {
    bool operator()(const Expr &a, const Expr &b) const {
        return a.get() < b.get();
    }
};

/** An enum describing a type of device API. Used by schedules, and in
 * the For loop IR node. */
enum class DeviceAPI {
    None, /// Used to denote for loops that run on the same device as the containing code.
    Host,
    Default_GPU,
    CUDA,
    OpenCL,
    GLSL,
    OpenGLCompute,
    Metal,
    Hexagon,
<<<<<<< HEAD
    HexagonDma
=======
    D3D12Compute,
>>>>>>> 079c2442
};

/** An array containing all the device apis. Useful for iterating
 * through them. */
const DeviceAPI all_device_apis[] = {DeviceAPI::None,
                                     DeviceAPI::Host,
                                     DeviceAPI::Default_GPU,
                                     DeviceAPI::CUDA,
                                     DeviceAPI::OpenCL,
                                     DeviceAPI::GLSL,
                                     DeviceAPI::OpenGLCompute,
                                     DeviceAPI::Metal,
                                     DeviceAPI::Hexagon,
<<<<<<< HEAD
                                     DeviceAPI::HexagonDma};
=======
                                     DeviceAPI::D3D12Compute};
>>>>>>> 079c2442

/** An enum describing different address spaces to be used with Func::store_in. */
enum class MemoryType {
    /** Let Halide select a storage type automatically */
    Auto,

    /** Heap/global memory. Allocated using halide_malloc, or
     * halide_device_malloc */
    Heap,

    /** Stack memory. Allocated using alloca. Requires a constant
     * size. Corresponds to per-thread local memory on the GPU. If all
     * accesses are at constant coordinates, may be promoted into the
     * register file at the discretion of the register allocator. */
    Stack,

    /** Register memory. The allocation should be promoted into the
     * register file. All stores must be at constant coordinates. May
     * be spilled to the stack at the discretion of the register
     * allocator. */
    Register,

    /** Allocation is stored in GPU shared memory. Also known as
     * "local" in OpenCL, and "threadgroup" in metal. Can be shared
     * across GPU threads within the same block. */
    GPUShared,
};

namespace Internal {

/** An enum describing a type of loop traversal. Used in schedules,
 * and in the For loop IR node. Serial is a conventional ordered for
 * loop. Iterations occur in increasing order, and each iteration must
 * appear to have finished before the next begins. Parallel, GPUBlock,
 * and GPUThread are parallel and unordered: iterations may occur in
 * any order, and multiple iterations may occur
 * simultaneously. Vectorized and GPULane are parallel and
 * synchronous: they act as if all iterations occur at the same time
 * in lockstep. */
enum class ForType {
    Serial,
    Parallel,
    Vectorized,
    Unrolled,
    GPUBlock,
    GPUThread,
    GPULane
};


/** A reference-counted handle to a statement node. */
struct Stmt : public IRHandle {
    Stmt() : IRHandle() {}
    Stmt(const BaseStmtNode *n) : IRHandle(n) {}

    /** Override get() to return a BaseStmtNode * instead of an IRNode * */
    HALIDE_ALWAYS_INLINE
    const BaseStmtNode *get() const {
        return (const Internal::BaseStmtNode *)ptr;
    }

    /** This lets you use a Stmt as a key in a map of the form
     * map<Stmt, Foo, Stmt::Compare> */
    struct Compare {
        bool operator()(const Stmt &a, const Stmt &b) const {
            return a.ptr < b.ptr;
        }
    };
};


}  // namespace Internal
}  // namespace Halide

#endif<|MERGE_RESOLUTION|>--- conflicted
+++ resolved
@@ -347,11 +347,8 @@
     OpenGLCompute,
     Metal,
     Hexagon,
-<<<<<<< HEAD
-    HexagonDma
-=======
     D3D12Compute,
->>>>>>> 079c2442
+    HexagonDma,
 };
 
 /** An array containing all the device apis. Useful for iterating
@@ -365,11 +362,8 @@
                                      DeviceAPI::OpenGLCompute,
                                      DeviceAPI::Metal,
                                      DeviceAPI::Hexagon,
-<<<<<<< HEAD
+                                     DeviceAPI::D3D12Compute,
                                      DeviceAPI::HexagonDma};
-=======
-                                     DeviceAPI::D3D12Compute};
->>>>>>> 079c2442
 
 /** An enum describing different address spaces to be used with Func::store_in. */
 enum class MemoryType {
