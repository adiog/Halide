#include "runtime_internal.h"
#include "../buffer_t.h"
#include "HalideRuntime.h"
#include "scoped_mutex_lock.h"

// This is temporary code. In particular, the hash table is stupid and
// currently thread safety is accomplished via large granularity spin
// locks. It is mainly intended to prove the programming model and
// runtime interface for memoization. We'll improve the implementation
// later. In the meantime, on some platforms it can be replaced by a
// platform specific LRU cache such as libcache from Apple.

namespace Halide { namespace Runtime { namespace Internal {

#define CACHE_DEBUGGING 0

#if CACHE_DEBUGGING
WEAK void debug_print_buffer(void *user_context, const char *buf_name, const buffer_t &buf) {
    debug(user_context) << buf_name
                        << ": elem_size " << buf.elem_size << ", "
                        << "(" << buf.min[0] << ", " << buf.extent[0] << ", " << buf.stride[0] << ") "
                        << "(" << buf.min[1] << ", " << buf.extent[1] << ", " << buf.stride[1] << ") "
                        << "(" << buf.min[2] << ", " << buf.extent[2] << ", " << buf.stride[2] << ") "
                        << "(" << buf.min[3] << ", " << buf.extent[3] << ", " << buf.stride[3] << ")\n";
}

WEAK char to_hex_char(int val) {
    if (val < 10) {
        return '0' + val;
    }
    return 'A' + (val - 10);
}

WEAK void debug_print_key(void *user_context, const char *msg, const uint8_t *cache_key, int32_t key_size) {
    debug(user_context) << "Key for " << msg << "\n";
    char buf[1024];
    bool append_ellipses = false;
    if (key_size > (sizeof(buf) / 2) - 1) { // Each byte in key can take two bytes in output
        append_ellipses = true;
        key_size = (sizeof(buf) / 2) - 4; // room for NUL and "..."
    }
    char *buf_ptr = buf;
    for (int i = 0; i < key_size; i++) {
        if (cache_key[i] >= 32 && cache_key[i] <= '~') {
            *buf_ptr++ = cache_key[i];
        } else {
            *buf_ptr++ = to_hex_char((cache_key[i] >> 4));
            *buf_ptr++ = to_hex_char((cache_key[i] & 0xf));
        }
    }
    if (append_ellipses) {
        *buf_ptr++ = '.';
        *buf_ptr++ = '.';
        *buf_ptr++ = '.';
    }
    *buf_ptr++ = '\0';
    debug(user_context) << buf << "\n";
}
#endif

WEAK size_t full_extent(const buffer_t &buf) {
    size_t result = 1;
    for (int i = 0; i < 4; i++) {
        int32_t stride = buf.stride[i];
        if (stride < 0) stride = -stride;
        if ((buf.extent[i] * stride) > result) {
            result = buf.extent[i] * stride;
        }
    }
    return result;
}

WEAK void copy_from_to(void *user_context, const buffer_t &from, buffer_t &to) {
    size_t buffer_size = full_extent(from);;
    halide_assert(user_context, from.elem_size == to.elem_size);
    for (int i = 0; i < 4; i++) {
        halide_assert(user_context, from.extent[i] == to.extent[i]);
        halide_assert(user_context, from.stride[i] == to.stride[i]);
    }
    memcpy(to.host, from.host, buffer_size * from.elem_size);
}

WEAK buffer_t copy_of_buffer(void *user_context, const buffer_t &buf) {
    buffer_t result = buf;
    size_t buffer_size = full_extent(result);
    // TODO: ERROR RETURN
    result.host = (uint8_t *)halide_malloc(user_context, buffer_size * result.elem_size);
    copy_from_to(user_context, buf, result);
    return result;
}

WEAK bool keys_equal(const uint8_t *key1, const uint8_t *key2, size_t key_size) {
    return memcmp(key1, key2, key_size) == 0;
}

WEAK bool bounds_equal(const buffer_t &buf1, const buffer_t &buf2) {
    if (buf1.elem_size != buf2.elem_size)
        return false;
    for (size_t i = 0; i < 4; i++) {
        if (buf1.min[i] != buf2.min[i] ||
            buf1.extent[i] != buf2.extent[i] ||
            buf1.stride[i] != buf2.stride[i]) {
            return false;
        }
    }
    return true;
}

struct CacheEntry {
    CacheEntry *next;
    CacheEntry *more_recent;
    CacheEntry *less_recent;
    size_t key_size;
    uint8_t *key;
    uint32_t hash;
    uint32_t tuple_count;
    buffer_t computed_bounds;
    buffer_t buf[1];
    // ADDITIONAL buffer_t STRUCTS HERE

    void init(const uint8_t *cache_key, size_t cache_key_size,
              uint32_t key_hash, const buffer_t &computed_buf,
              int32_t tuples, buffer_t **tuple_buffers);
    void destroy();
    buffer_t &buffer(int32_t i);

};

WEAK void CacheEntry::init(const uint8_t *cache_key, size_t cache_key_size,
                           uint32_t key_hash, const buffer_t &computed_buf,
                           int32_t tuples, buffer_t **tuple_buffers) {
    next = NULL;
    more_recent = NULL;
    less_recent = NULL;
    key_size = cache_key_size;
    hash = key_hash;
    tuple_count = tuples;

    // TODO: ERROR RETURN
    key = (uint8_t *)halide_malloc(NULL, key_size);
    computed_bounds = computed_buf;
    computed_bounds.host = NULL;
    computed_bounds.dev = 0;
    for (size_t i = 0; i < key_size; i++) {
        key[i] = cache_key[i];
    }
    for (int32_t i = 0; i < tuple_count; i++) {
        buffer_t *buf = tuple_buffers[i];
        buffer(i) = copy_of_buffer(NULL, *buf);
    }
}

WEAK void CacheEntry::destroy() {
    halide_free(NULL, key);
    for (int32_t i = 0; i < tuple_count; i++) {
<<<<<<< HEAD
        halide_device_free(user_context, &buffer(i));
        halide_free(user_context, buffer(i).host);
=======
// TODO: Fix this. Probably when merging with the gpu_api_naming branch.
// Currently I doubt caching on the GPU is ever used anyway.
#if 0
        halide_dev_free(NULL, &buffer(i));
#endif
        halide_free(NULL, buffer(i).host);
>>>>>>> 3fbc139b
    }
}

WEAK buffer_t &CacheEntry::buffer(int32_t i) {
    buffer_t *buf_ptr = &buf[0];
    return buf_ptr[i];
}

WEAK uint32_t djb_hash(const uint8_t *key, size_t key_size)  {
    uint32_t h = 5381;
    for (size_t i = 0; i < key_size; i++) {
      h = (h << 5) + h + key[i];
    }
    return h;
}

WEAK halide_mutex memoization_lock;

const size_t kHashTableSize = 256;

WEAK CacheEntry *cache_entries[kHashTableSize];

WEAK CacheEntry *most_recently_used = NULL;
WEAK CacheEntry *least_recently_used = NULL;

const uint64_t kDefaultCacheSize = 1 << 20;
WEAK int64_t max_cache_size = kDefaultCacheSize;
WEAK int64_t current_cache_size = 0;

#if CACHE_DEBUGGING
WEAK void validate_cache() {
    print(NULL) << "validating cache, "
                << "current size " << current_cache_size
                << " of maximum " << max_cache_size << "\n";
    int entries_in_hash_table = 0;
    for (int i = 0; i < kHashTableSize; i++) {
        CacheEntry *entry = cache_entries[i];
        while (entry != NULL) {
            entries_in_hash_table++;
            if (entry->more_recent == NULL && entry != most_recently_used) {
                halide_print(NULL, "cache invalid case 1\n");
                __builtin_trap();
            }
            if (entry->less_recent == NULL && entry != least_recently_used) {
                halide_print(NULL, "cache invalid case 2\n");
                __builtin_trap();
            }
            entry = entry->next;
        }
    }
    int entries_from_mru = 0;
    CacheEntry *mru_chain = most_recently_used;
    while (mru_chain != NULL) {
        entries_from_mru++;
        mru_chain = mru_chain->less_recent;
    }
    int entries_from_lru = 0;
    CacheEntry *lru_chain = least_recently_used;
    while (lru_chain != NULL) {
        entries_from_lru++;
        lru_chain = lru_chain->more_recent;
    }
    print(NULL) << "hash entries " << entries_in_hash_table
                << ", mru entries " << entries_from_mru
                << ", lru entries " << entries_from_lru << "\n";
    if (entries_in_hash_table != entries_from_mru) {
        halide_print(NULL, "cache invalid case 3\n");
        __builtin_trap();
    }
    if (entries_in_hash_table != entries_from_lru) {
        halide_print(NULL, "cache invalid case 4\n");
        __builtin_trap();
    }
}
#endif

WEAK void prune_cache() {
#if CACHE_DEBUGGING
    validate_cache();
#endif
    while (current_cache_size > max_cache_size &&
           least_recently_used != NULL) {
        CacheEntry *lru_entry = least_recently_used;
        uint32_t h = lru_entry->hash;
        uint32_t index = h % kHashTableSize;

        CacheEntry *entry = cache_entries[index];
        if (entry == lru_entry) {
            cache_entries[index] = lru_entry->next;
        } else {
            while (entry != NULL && entry->next != lru_entry) {
                entry = entry->next;
            }
            halide_assert(NULL, entry != NULL);
            entry->next = lru_entry->next;
        }
        least_recently_used = lru_entry->more_recent;
        if (least_recently_used != NULL) {
            least_recently_used->less_recent = NULL;
        }
        if (most_recently_used == lru_entry) {
            most_recently_used = NULL;
        }
        for (int32_t i = 0; i < lru_entry->tuple_count; i++) {
            current_cache_size -= full_extent(lru_entry->buffer(i));
        }

        lru_entry->destroy();
        halide_free(NULL, lru_entry);
    }
#if CACHE_DEBUGGING
    validate_cache();
#endif
}

}}} // namespace Halide::Runtime::Internal

extern "C" {

WEAK void halide_memoization_cache_set_size(int64_t size) {
    if (size == 0) {
        size = kDefaultCacheSize;
    }

    ScopedMutexLock lock(&memoization_lock);

    max_cache_size = size;
    prune_cache();
}

WEAK bool halide_memoization_cache_lookup(void *user_context, const uint8_t *cache_key, int32_t size,
                                          buffer_t *computed_bounds, int32_t tuple_count, buffer_t **tuple_buffers) {
    uint32_t h = djb_hash(cache_key, size);
    uint32_t index = h % kHashTableSize;

    ScopedMutexLock lock(&memoization_lock);

#if CACHE_DEBUGGING
    debug_print_key(user_context, "halide_memoization_cache_lookup", cache_key, size);

    debug_print_buffer(user_context, "computed_bounds", *computed_bounds);

    {
        for (int32_t i = 0; i < tuple_count; i++) {
            buffer_t *buf = tuple_buffers[i];
            debug_print_buffer(user_context, "Allocation bounds", *buf);
        }
    }
    validate_cache();
#endif

    CacheEntry *entry = cache_entries[index];
    while (entry != NULL) {
        if (entry->hash == h && entry->key_size == size &&
            keys_equal(entry->key, cache_key, size) &&
            bounds_equal(entry->computed_bounds, *computed_bounds) &&
            entry->tuple_count == tuple_count) {

            bool all_bounds_equal = true;

            {
                for (int32_t i = 0; all_bounds_equal && i < tuple_count; i++) {
                    buffer_t *buf = tuple_buffers[i];
                    all_bounds_equal = bounds_equal(entry->buffer(i), *buf);
                }
            }

            if (all_bounds_equal) {
                if (entry != most_recently_used) {
                    halide_assert(user_context, entry->more_recent != NULL);
                    if (entry->less_recent != NULL) {
                        entry->less_recent->more_recent = entry->more_recent;
                    } else {
                        halide_assert(user_context, least_recently_used == entry);
                        least_recently_used = entry->more_recent;
                    }
                    halide_assert(user_context, entry->more_recent != NULL);
                    entry->more_recent->less_recent = entry->less_recent;

                    entry->more_recent = NULL;
                    entry->less_recent = most_recently_used;
                    if (most_recently_used != NULL) {
                        most_recently_used->more_recent = entry;
                    }
                    most_recently_used = entry;
                }

                for (int32_t i = 0; i < tuple_count; i++) {
                    buffer_t *buf = tuple_buffers[i];
                    copy_from_to(user_context, entry->buffer(i), *buf);
                }

                return false;
            }
        }
        entry = entry->next;
    }

#if CACHE_DEBUGGING
    validate_cache();
#endif

    return true;
}

WEAK void halide_memoization_cache_store(void *user_context, const uint8_t *cache_key, int32_t size,
                                         buffer_t *computed_bounds, int32_t tuple_count, buffer_t **tuple_buffers) {
    uint32_t h = djb_hash(cache_key, size);
    uint32_t index = h % kHashTableSize;

    ScopedMutexLock lock(&memoization_lock);

#if CACHE_DEBUGGING
    debug_print_key(user_context, "halide_memoization_cache_store", cache_key, size);

    debug_print_buffer(user_context, "computed_bounds", *computed_bounds);

    {
        for (int32_t i = 0; i < tuple_count; i++) {
            buffer_t *buf = tuple_buffers[i];
            debug_print_buffer(user_context, "Allocation bounds", *buf);
        }
    }
    validate_cache();
#endif

    CacheEntry *entry = cache_entries[index];
    while (entry != NULL) {
        if (entry->hash == h && entry->key_size == size &&
            keys_equal(entry->key, cache_key, size) &&
            bounds_equal(entry->computed_bounds, *computed_bounds) &&
            entry->tuple_count == tuple_count) {

            bool all_bounds_equal = true;

            {
                for (int32_t i = 0; all_bounds_equal && i < tuple_count; i++) {
                    buffer_t *buf = tuple_buffers[i];
                    all_bounds_equal = bounds_equal(entry->buffer(i), *buf);
                }
            }
            if (all_bounds_equal) {
                return;
            }
        }
        entry = entry->next;
    }

    uint64_t added_size = 0;
    {
        for (int32_t i = 0; i < tuple_count; i++) {
            buffer_t *buf = tuple_buffers[i];
            added_size += full_extent(*buf);
        }
    }
    current_cache_size += added_size;
    prune_cache();

    void *entry_storage = halide_malloc(NULL, sizeof(CacheEntry) + sizeof(buffer_t) * (tuple_count - 1));

    CacheEntry *new_entry = (CacheEntry *)entry_storage;
    new_entry->init(cache_key, size, h, *computed_bounds, tuple_count, tuple_buffers);

    new_entry->next = cache_entries[index];
    new_entry->less_recent = most_recently_used;
    if (most_recently_used != NULL) {
        most_recently_used->more_recent = new_entry;
    }
    most_recently_used = new_entry;
    if (least_recently_used == NULL) {
        least_recently_used = new_entry;
    }
    cache_entries[index] = new_entry;

#if CACHE_DEBUGGING
    validate_cache();
#endif
}

#if 0
WEAK void halide_memoization_cache_release(void *user_context, const uint8_t *cache_key, int32_t size, buffer_t *computed_bounds, int32_t tuple_count, buffer_t **) {
}
#endif


WEAK void halide_memoization_cache_cleanup() {
    for (int i = 0; i < kHashTableSize; i++) {
        CacheEntry *entry = cache_entries[i];
        cache_entries[i] = NULL;
        while (entry != NULL) {
            CacheEntry *next = entry->next;
            entry->destroy();
            halide_free(NULL, entry);
            entry = next;
        }
    }
    current_cache_size = 0;
    halide_mutex_cleanup(&memoization_lock);
}

namespace {

__attribute__((destructor))
WEAK void halide_cache_cleanup() {
    halide_memoization_cache_cleanup();
}

}

}<|MERGE_RESOLUTION|>--- conflicted
+++ resolved
@@ -153,17 +153,8 @@
 WEAK void CacheEntry::destroy() {
     halide_free(NULL, key);
     for (int32_t i = 0; i < tuple_count; i++) {
-<<<<<<< HEAD
-        halide_device_free(user_context, &buffer(i));
-        halide_free(user_context, buffer(i).host);
-=======
-// TODO: Fix this. Probably when merging with the gpu_api_naming branch.
-// Currently I doubt caching on the GPU is ever used anyway.
-#if 0
-        halide_dev_free(NULL, &buffer(i));
-#endif
+        halide_device_free(NULL, &buffer(i));
         halide_free(NULL, buffer(i).host);
->>>>>>> 3fbc139b
     }
 }
 
