--- conflicted
+++ resolved
@@ -1105,14 +1105,10 @@
     halide_target_feature_hvx_v65 = 47, ///< Enable Hexagon v65 architecture.
     halide_target_feature_hvx_v66 = 48, ///< Enable Hexagon v66 architecture.
     halide_target_feature_cl_half = 49,  ///< Enable half support on OpenCL targets
-<<<<<<< HEAD
-    halide_target_feature_new_autoscheduler = 50, ///< Use the prototype second-generation autoscheduler
-    halide_target_feature_end = 51, ///< A sentinel. Every target is considered to have this feature, and setting this feature does nothing.
-=======
     halide_target_feature_strict_float = 50, ///< Turn off all non-IEEE floating-point optimization. Currently applies only to LLVM targets.
     halide_target_feature_legacy_buffer_wrappers = 51,  ///< Emit legacy wrapper code for buffer_t (vs halide_buffer_t) when AOT-compiled.
-    halide_target_feature_end = 52, ///< A sentinel. Every target is considered to have this feature, and setting this feature does nothing.
->>>>>>> c5bf7819
+    halide_target_feature_new_autoscheduler = 52, ///< Use the prototype second-generation autoscheduler
+    halide_target_feature_end = 53, ///< A sentinel. Every target is considered to have this feature, and setting this feature does nothing.
 } halide_target_feature_t;
 
 /** This function is called internally by Halide in some situations to determine
