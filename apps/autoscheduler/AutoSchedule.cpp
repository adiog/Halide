--- conflicted
+++ resolved
@@ -1814,13 +1814,8 @@
 
             // Perform any quick rejection tests before enqueuing this
             for (auto it = features.begin(); it != features.end(); it++) {
-<<<<<<< HEAD
-                auto &feat = it.value();
-                if (!it.key()->node->func.is_wrapper()) { // It's OK to repeatedly stage data
-=======
                 if (!it.key()->node->is_wrapper) { // It's OK to repeatedly stage data
                     auto &feat = it.value();
->>>>>>> d2bd45a5
                     if (feat.points_computed_total + feat.inlined_calls > 10 * feat.points_computed_minimum) {
                         cost = 1e50;
                         return true;
