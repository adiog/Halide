add_library(halide_blas halide_blas.cpp)
target_include_directories(halide_blas PUBLIC ${CMAKE_CURRENT_SOURCE_DIR})
target_link_libraries(halide_blas PRIVATE Halide::Runtime)

# Define all our generators
add_executable(blas.generator blas_l1_generators.cpp blas_l2_generators.cpp blas_l3_generators.cpp)
target_link_libraries(blas.generator PRIVATE Halide::Generator)

# Function to reduce boilerplate
function(add_halide_blas_library)
<<<<<<< HEAD
    set(options)
    set(oneValueArgs TARGET NAME)
    set(multiValueArgs GENERATOR_ARGS)
    cmake_parse_arguments(args "" "${oneValueArgs}" "${multiValueArgs}" ${ARGN})
    add_halide_library(${args_TARGET} FROM blas.generator
                       GENERATOR ${args_NAME}
                       FEATURES# no_asserts no_bounds_query
                       PARAMS ${args_GENERATOR_ARGS})
    target_link_libraries(halide_blas PUBLIC ${args_TARGET})
=======
  set(options )
  set(oneValueArgs TARGET NAME)
  set(multiValueArgs)
  cmake_parse_arguments(args "" "${oneValueArgs}" "${multiValueArgs}" ${ARGN})
  halide_library_from_generator(${args_TARGET}
      GENERATOR ${args_NAME}.generator
      HALIDE_TARGET_FEATURES no_bounds_query
      ${args_UNPARSED_ARGUMENTS}
  )
  target_link_libraries(halide_blas PUBLIC ${args_TARGET})
>>>>>>> 36c31542
endfunction()

# And now all the instantiations
add_halide_blas_library(
        TARGET halide_scopy_impl
        NAME saxpy
        GENERATOR_ARGS vectorize=true scale_x=false add_to_y=false)

add_halide_blas_library(
        TARGET halide_dcopy_impl
        NAME daxpy
        GENERATOR_ARGS vectorize=true scale_x=false add_to_y=false)

add_halide_blas_library(
        TARGET halide_sscal_impl
        NAME saxpy
        GENERATOR_ARGS vectorize=true scale_x=true add_to_y=false)

add_halide_blas_library(
        TARGET halide_dscal_impl
        NAME daxpy
        GENERATOR_ARGS vectorize=true scale_x=true add_to_y=false)

add_halide_blas_library(
        TARGET halide_saxpy_impl
        NAME saxpy
        GENERATOR_ARGS vectorize=true scale_x=true add_to_y=true)

add_halide_blas_library(
        TARGET halide_daxpy_impl
        NAME daxpy
        GENERATOR_ARGS vectorize=true scale_x=true add_to_y=true)

add_halide_blas_library(
        TARGET halide_sdot
        NAME sdot
        GENERATOR_ARGS vectorize=true)

add_halide_blas_library(
        TARGET halide_ddot
        NAME ddot
        GENERATOR_ARGS vectorize=true)

add_halide_blas_library(
        TARGET halide_sasum
        NAME sasum
        GENERATOR_ARGS vectorize=true)

add_halide_blas_library(
        TARGET halide_dasum
        NAME dasum
        GENERATOR_ARGS vectorize=true)

add_halide_blas_library(
        TARGET halide_sgemv_notrans
        NAME sgemv
        GENERATOR_ARGS parallel=false vectorize=true transpose=false)

add_halide_blas_library(
        TARGET halide_dgemv_notrans
        NAME dgemv
        GENERATOR_ARGS parallel=false vectorize=true transpose=false)

add_halide_blas_library(
        TARGET halide_sgemv_trans
        NAME sgemv
        GENERATOR_ARGS parallel=false vectorize=true transpose=true)

add_halide_blas_library(
        TARGET halide_dgemv_trans
        NAME dgemv
        GENERATOR_ARGS parallel=false vectorize=true transpose=true)

add_halide_blas_library(
        TARGET halide_sger_impl
        NAME sger
        GENERATOR_ARGS parallel=false vectorize=true)

add_halide_blas_library(
        TARGET halide_dger_impl
        NAME dger
        GENERATOR_ARGS parallel=false vectorize=true)

add_halide_blas_library(
        TARGET halide_sgemm_notrans
        NAME sgemm
        GENERATOR_ARGS transpose_A=false transpose_B=false)

add_halide_blas_library(
        TARGET halide_dgemm_notrans
        NAME dgemm
        GENERATOR_ARGS transpose_A=false transpose_B=false)

add_halide_blas_library(
        TARGET halide_sgemm_transA
        NAME sgemm
        GENERATOR_ARGS transpose_A=true transpose_B=false)

add_halide_blas_library(
        TARGET halide_dgemm_transA
        NAME dgemm
        GENERATOR_ARGS transpose_A=true transpose_B=false)

add_halide_blas_library(
        TARGET halide_sgemm_transB
        NAME sgemm
        GENERATOR_ARGS transpose_A=false transpose_B=true)

add_halide_blas_library(
        TARGET halide_dgemm_transB
        NAME dgemm
        GENERATOR_ARGS transpose_A=false transpose_B=true)

add_halide_blas_library(
        TARGET halide_sgemm_transAB
        NAME sgemm
        GENERATOR_ARGS transpose_A=true transpose_B=true)

add_halide_blas_library(
        TARGET halide_dgemm_transAB
        NAME dgemm
        GENERATOR_ARGS transpose_A=true transpose_B=true)<|MERGE_RESOLUTION|>--- conflicted
+++ resolved
@@ -8,28 +8,15 @@
 
 # Function to reduce boilerplate
 function(add_halide_blas_library)
-<<<<<<< HEAD
     set(options)
     set(oneValueArgs TARGET NAME)
     set(multiValueArgs GENERATOR_ARGS)
     cmake_parse_arguments(args "" "${oneValueArgs}" "${multiValueArgs}" ${ARGN})
     add_halide_library(${args_TARGET} FROM blas.generator
                        GENERATOR ${args_NAME}
-                       FEATURES# no_asserts no_bounds_query
+                       FEATURES no_bounds_query
                        PARAMS ${args_GENERATOR_ARGS})
     target_link_libraries(halide_blas PUBLIC ${args_TARGET})
-=======
-  set(options )
-  set(oneValueArgs TARGET NAME)
-  set(multiValueArgs)
-  cmake_parse_arguments(args "" "${oneValueArgs}" "${multiValueArgs}" ${ARGN})
-  halide_library_from_generator(${args_TARGET}
-      GENERATOR ${args_NAME}.generator
-      HALIDE_TARGET_FEATURES no_bounds_query
-      ${args_UNPARSED_ARGUMENTS}
-  )
-  target_link_libraries(halide_blas PUBLIC ${args_TARGET})
->>>>>>> 36c31542
 endfunction()
 
 # And now all the instantiations
