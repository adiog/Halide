--- conflicted
+++ resolved
@@ -25,81 +25,8 @@
     message("Windows: setting CMAKE_OBJECT_PATH_MAX to ${CMAKE_OBJECT_PATH_MAX}")
 endif ()
 
-<<<<<<< HEAD
 # Export all symbols on Windows to match GCC/Clang behavior on Linux / macOS
 set(CMAKE_WINDOWS_EXPORT_ALL_SYMBOLS ON)
-=======
-set_property(GLOBAL PROPERTY USE_FOLDERS ON)
-
-if(${CMAKE_SYSTEM_NAME} MATCHES "Windows")
-  set(CMAKE_OBJECT_PATH_MAX 260)
-  message("Windows: setting CMAKE_OBJECT_PATH_MAX to ${CMAKE_OBJECT_PATH_MAX}")
-endif()
-
-set(CMAKE_MACOSX_RPATH ON)
-
-# Export all symbols
-SET(CMAKE_WINDOWS_EXPORT_ALL_SYMBOLS ON)
-
-set(CMAKE_ARCHIVE_OUTPUT_DIRECTORY "${CMAKE_BINARY_DIR}/lib")
-set(CMAKE_LIBRARY_OUTPUT_DIRECTORY "${CMAKE_BINARY_DIR}/lib")
-set(CMAKE_RUNTIME_OUTPUT_DIRECTORY "${CMAKE_BINARY_DIR}/bin")
-
-set(LLVM_VERSION "${LLVM_VERSION_MAJOR}${LLVM_VERSION_MINOR}")
-
-file(TO_NATIVE_PATH "${LLVM_TOOLS_BINARY_DIR}/llvm-as${CMAKE_EXECUTABLE_SUFFIX}" LLVM_AS)
-file(TO_NATIVE_PATH "${LLVM_TOOLS_BINARY_DIR}/llvm-nm${CMAKE_EXECUTABLE_SUFFIX}" LLVM_NM)
-file(TO_NATIVE_PATH "${LLVM_TOOLS_BINARY_DIR}/clang${CMAKE_EXECUTABLE_SUFFIX}" CLANG)
-file(TO_NATIVE_PATH "${LLVM_TOOLS_BINARY_DIR}/llvm-config${CMAKE_EXECUTABLE_SUFFIX}" LLVM_CONFIG)
-
-if(LLVM_USE_SHARED_LLVM_LIBRARY)
-  # Since we will be linking to the shared LLVM library,
-  # we will get all the transitive dependencies for free automagically.
-  set(HALIDE_SYSTEM_LIBS)
-else()
-  # LLVM doesn't appear to expose --system-libs via its CMake interface,
-  # so we must shell out to llvm-config to find this info
-  execute_process(COMMAND ${LLVM_CONFIG} --system-libs --link-static OUTPUT_VARIABLE HALIDE_SYSTEM_LIBS_RAW)
-  string(STRIP "${HALIDE_SYSTEM_LIBS_RAW}" HALIDE_SYSTEM_LIBS_RAW)  # strip whitespace from start & end
-  string(REPLACE " " ";" HALIDE_SYSTEM_LIBS "${HALIDE_SYSTEM_LIBS_RAW}")  # convert into a list
-  if("${HALIDE_SYSTEM_LIBS}" STREQUAL "")
-    # It's theoretically possible that this could be legitimately empty,
-    # but in practice that doesn't really happen, so we'll assume it means we
-    # aren't configured correctly.
-    message(WARNING "'llvm-config --system-libs --link-static' is empty; this is possibly wrong.")
-  endif()
-endif()
-
-execute_process(COMMAND ${LLVM_CONFIG} --cxxflags OUTPUT_VARIABLE LLVM_CONFIG_CXXFLAGS)
-string(FIND "${LLVM_CONFIG_CXXFLAGS}" "-std=c++2a" LLVM_CPP2a)
-string(FIND "${LLVM_CONFIG_CXXFLAGS}" "-std=c++20" LLVM_CPP20)
-string(FIND "${LLVM_CONFIG_CXXFLAGS}" "-std=c++17" LLVM_CPP17)
-string(FIND "${LLVM_CONFIG_CXXFLAGS}" "-std=c++14" LLVM_CPP14)
-if (LLVM_CPP2a GREATER -1 OR LLVM_CPP20 GREATER -1)
-  set(CMAKE_CXX_STANDARD 20)
-elseif (LLVM_CPP17 GREATER -1)
-  set(CMAKE_CXX_STANDARD 17)
-elseif (LLVM_CPP14 GREATER -1)
-  set(CMAKE_CXX_STANDARD 14)
-else()
-  # Require (at least) C++11 for everything.
-  set(CMAKE_CXX_STANDARD 11)
-endif()
-
-string(FIND "${LLVM_CONFIG_CXXFLAGS}" "-stdlib=libc++" LLVM_LIBCXX)
-if (LLVM_LIBCXX GREATER -1)
-  # Plain C tests must not try to link libc++ with the "clang" driver...
-  add_compile_options($<$<STREQUAL:$<TARGET_PROPERTY:LINKER_LANGUAGE>,CXX>:-stdlib=libc++>)
-  # ...only using the linker command.
-  if(COMMAND add_link_options)
-    add_link_options(-stdlib=libc++)
-  else()
-    set(CMAKE_SHARED_LINKER_FLAGS "${CMAKE_SHARED_LINKER_FLAGS} -stdlib=libc++")
-    set(CMAKE_MODULE_LINKER_FLAGS "${CMAKE_MODULE_LINKER_FLAGS} -stdlib=libc++")
-    set(CMAKE_EXE_LINKER_FLAGS "${CMAKE_EXE_LINKER_FLAGS} -stdlib=libc++")
-  endif()
-endif()
->>>>>>> 1f875b06
 
 # Require standard C++14
 set(CMAKE_CXX_STANDARD 14)
@@ -185,15 +112,15 @@
                       COMMAND ${CMAKE_COMMAND} -E echo "\\'distrib\\' is not available under CMake. Use \\'package\\' instead.")
 
     if (TARGET clang-format AND NOT WIN32)
-        add_custom_target(format COMMAND 
+        add_custom_target(format COMMAND
                           find
-                          "${Halide_SOURCE_DIR}/apps" 
-                          "${Halide_SOURCE_DIR}/src" 
-                          "${Halide_SOURCE_DIR}/tools" 
-                          "${Halide_SOURCE_DIR}/test" 
-                          "${Halide_SOURCE_DIR}/util" 
-                          "${Halide_SOURCE_DIR}/python_bindings" 
-                          -name *.cpp -o -name *.h -o -name *.c | 
+                          "${Halide_SOURCE_DIR}/apps"
+                          "${Halide_SOURCE_DIR}/src"
+                          "${Halide_SOURCE_DIR}/tools"
+                          "${Halide_SOURCE_DIR}/test"
+                          "${Halide_SOURCE_DIR}/util"
+                          "${Halide_SOURCE_DIR}/python_bindings"
+                          -name *.cpp -o -name *.h -o -name *.c |
                           xargs $<TARGET_FILE:clang-format> -i -style=file)
     endif ()
 endif ()