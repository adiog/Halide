--- conflicted
+++ resolved
@@ -8,13 +8,8 @@
 numpy
 scipy
 pillow
-<<<<<<< HEAD
-imageio
-pybind11>=2.2
-=======
 
 # Keep versions of these requirements equal to the versions in Ubuntu 20.04 LTS
 # because newer versions fix bugs we work around.
 imageio==2.4.1
-pybind11==2.4.3
->>>>>>> 5fb684c6
+pybind11==2.4.3