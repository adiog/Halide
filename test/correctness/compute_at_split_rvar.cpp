#include "Halide.h"
#include <stdio.h>

using namespace Halide;

#ifdef _WIN32
#define DLLEXPORT __declspec(dllexport)
#else
#define DLLEXPORT
#endif

int call_counter = 0;
extern "C" DLLEXPORT int count(int x) {
    return call_counter++;
}
HalideExtern_1(int, count, int);

int main(int argc, char **argv) {
#if 0
    {
        // Split an rvar, compute something at the inner var, and make
        // sure the it's evaluated the right number of times.
        Func f, g;
        Var x;
        RDom r(0, 10);
        RVar ri, ro;
        f(x) = count(x);
        g(x) = 0;
        g(r) = f(r);

        g.update().split(r, ro, ri, 2);
        f.compute_at(g, ri);

        Buffer<int> im = g.realize(10);

        if (call_counter != 10) {
            printf("Wrong number of calls to f: %d\n", call_counter);
            return -1;
        }

        for (int i = 0; i < im.width(); i++) {
            if (im(i) != i) {
                printf("im(%d) = %d instead of %d\n", i, im(i), i);
                return -1;
            }
        }
        call_counter = 0;
    }

    {
        // Now at the outer var.
        Func f, g;
        Var x;
        RDom r(0, 10);
        RVar ri, ro;
        f(x) = count(x);
        g(x) = 0;
        g(r) = f(r);

        g.update().split(r, ro, ri, 2);
        f.compute_at(g, ro).unroll(x);

        Buffer<int> im = g.realize(10);

        if (call_counter != 10) {
            printf("Wrong number of calls to f: %d\n", call_counter);
            return -1;
        }

        for (int i = 0; i < im.width(); i++) {
            if (im(i) != i) {
                printf("im(%d) = %d instead of %d\n", i, im(i), i);
                return -1;
            }
        }
        call_counter = 0;
    }

    {
        // Now at the inner var with it unrolled.
        Func f, g;
        Var x;
        RDom r(0, 10);
        RVar ri, ro;
        f(x) = count(x);
        g(x) = 0;
        g(r) = f(r);

        g.update().split(r, ro, ri, 2).unroll(ri);
        f.compute_at(g, ri);

        Buffer<int> im = g.realize(10);

        if (call_counter != 10) {
            printf("Wrong number of calls to f: %d\n", call_counter);
            return -1;
        }

        for (int i = 0; i < im.width(); i++) {
            if (im(i) != i) {
                printf("im(%d) = %d instead of %d\n", i, im(i), i);
                return -1;
            }
        }
        call_counter = 0;
    }

    {
        // Now reorder and compute at the new inner. They'll come out
        // in a different order this time, but there should still be
        // 10 evaluations of f.
        Func f, g;
        Var x;
        RDom r(0, 10);
        RVar ri, ro;
        f(x) = count(x);
        g(x) = 0;
        g(r) = f(r);

        g.update().split(r, ro, ri, 2).reorder(ro, ri);
        f.compute_at(g, ro);

        Buffer<int> im = g.realize(10);

        if (call_counter != 10) {
            printf("Wrong number of calls to f: %d\n", call_counter);
            return -1;
        }

        for (int i = 0; i < im.width(); i++) {
            int correct = (i / 2) + ((i % 2 == 0) ? 0 : 5);
            if (im(i) != correct) {
                printf("im(%d) = %d instead of %d\n", i, im(i), correct);
                return -1;
            }
        }
        call_counter = 0;
    }

    {
        // Now split twice and fuse the outer two vars and compute within that.
        Func f, g;
        Var x;
        RDom r(0, 20);
        RVar rio, rii, ri, ro, fused;
        f(x) = count(x);
        g(x) = 0;
        g(r) = f(r);

        g.update().split(r, ro, ri, 4).split(ri, rio, rii, 2).fuse(rio, ro, fused);
        f.compute_at(g, fused);

        Buffer<int> im = g.realize(20);

        if (call_counter != 20) {
            printf("Wrong number of calls to f: %d\n", call_counter);
            return -1;
        }

        for (int i = 0; i < im.width(); i++) {
            int correct = i;
            if (im(i) != correct) {
                printf("im(%d) = %d instead of %d\n", i, im(i), correct);
                return -1;
            }
        }
        call_counter = 0;
    }

<<<<<<< HEAD
#endif

=======
>>>>>>> 559573d8
    {
        // Split by a non-factor and compute something at the split,
        // to check if guardwithif is respected in the bounds
        // relationship.
        Func f, g;
        Var x;
        RDom r(0, 10);
        RVar ri, ro;
        f(x) = count(x);
        g(x) = 0;
        g(r) = f(r);

        g.update().split(r, ro, ri, 3);
        f.compute_at(g, ro);

        Buffer<int> im = g.realize(10);

        if (call_counter != 10) {
            printf("Wrong number of calls to f: %d\n", call_counter);
            return -1;
        }

        for (int i = 0; i < im.width(); i++) {
            if (im(i) != i) {
                printf("im(%d) = %d instead of %d\n", i, im(i), i);
                return -1;
            }
        }
        call_counter = 0;

    }

    printf("Success!\n");
    return 0;
}<|MERGE_RESOLUTION|>--- conflicted
+++ resolved
@@ -16,7 +16,6 @@
 HalideExtern_1(int, count, int);
 
 int main(int argc, char **argv) {
-#if 0
     {
         // Split an rvar, compute something at the inner var, and make
         // sure the it's evaluated the right number of times.
@@ -167,11 +166,6 @@
         call_counter = 0;
     }
 
-<<<<<<< HEAD
-#endif
-
-=======
->>>>>>> 559573d8
     {
         // Split by a non-factor and compute something at the split,
         // to check if guardwithif is respected in the bounds
