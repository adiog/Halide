#include "IR.h"
#include "IRPrinter.h"
#include "CodeGen_X86.h"
#include "CodeGen_C.h"
#include "Func.h"
#include "Simplify.h"
#include "Bounds.h"
#include "Lower.h"
#include "IRMatch.h"
#include "Deinterleave.h"
#include "ModulusRemainder.h"
#include "OneToOne.h"
<<<<<<< HEAD
#include "SpecializeBranchedLoops.h"
=======
#include "CSE.h"
#include "IREquality.h"
>>>>>>> 914383b3

using namespace Halide;
using namespace Halide::Internal;

int main(int argc, const char **argv) {
    IRPrinter::test();

    #ifdef __i386__
    CodeGen_X86::test();
    #endif

    CodeGen_C::test();
    ir_equality_test();
    bounds_test();
    lower_test();
    Func::test();
    expr_match_test();
    deinterleave_vector_test();
    modulus_remainder_test();
    is_one_to_one_test();
<<<<<<< HEAD
    specialize_branched_loops_test();
=======
    cse_test();
    simplify_test();
>>>>>>> 914383b3
    return 0;
}<|MERGE_RESOLUTION|>--- conflicted
+++ resolved
@@ -10,12 +10,9 @@
 #include "Deinterleave.h"
 #include "ModulusRemainder.h"
 #include "OneToOne.h"
-<<<<<<< HEAD
 #include "SpecializeBranchedLoops.h"
-=======
 #include "CSE.h"
 #include "IREquality.h"
->>>>>>> 914383b3
 
 using namespace Halide;
 using namespace Halide::Internal;
@@ -36,11 +33,9 @@
     deinterleave_vector_test();
     modulus_remainder_test();
     is_one_to_one_test();
-<<<<<<< HEAD
     specialize_branched_loops_test();
-=======
     cse_test();
     simplify_test();
->>>>>>> 914383b3
+
     return 0;
 }